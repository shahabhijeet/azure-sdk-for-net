--- conflicted
+++ resolved
@@ -6,22 +6,16 @@
 	<PropertyGroup>
 		<PackageId>Microsoft.Azure.Management.DataFactory</PackageId>
 		<Description>Azure Data Factory V2 is the data integration platform that goes beyond Azure Data Factory V1's orchestration and batch-processing of time-series data, with a general purpose app model supporting modern data warehousing patterns and scenarios, lift-and-shift SSIS, and data-driven SaaS applications. Compose and manage reliable and secure data integration workflows at scale. Use native ADF data connectors and Integration Runtimes to move and transform cloud and on-premises data that can be unstructured, semi-structured, and structured with Hadoop, Azure Data Lake, Spark, SQL Server, Cosmos DB and many other data platforms.</Description>
-<<<<<<< HEAD
 		<Version>2.0.0</Version>
-=======
 		<Version>2.1.0</Version>
->>>>>>> 63192c24
 		<AssemblyName>Microsoft.Azure.Management.DataFactory</AssemblyName>
 		<PackageTags>Microsoft Azure resource management;Data Factory;ADF;</PackageTags>
 		<PackageReleaseNotes>
 			<![CDATA[
-<<<<<<< HEAD
     Breaking Changes:
         - Updated UserProperties type in Activities
-=======
         - Added folders to Pipeline and Dataset
 		- Added TumblingWindowTrigger dependsOn, offset and size properties
->>>>>>> 63192c24
     
             ]]>
 		</PackageReleaseNotes>
