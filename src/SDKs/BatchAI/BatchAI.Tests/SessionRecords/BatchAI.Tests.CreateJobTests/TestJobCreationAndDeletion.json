{
  "Entries": [
    {
      "RequestUri": "/subscriptions/10d0b7c6-9243-4713-91a9-2730375d3a1b/resourcegroups/BatchAIResourceGroup5333?api-version=2015-11-01",
      "EncodedRequestUri": "L3N1YnNjcmlwdGlvbnMvMTBkMGI3YzYtOTI0My00NzEzLTkxYTktMjczMDM3NWQzYTFiL3Jlc291cmNlZ3JvdXBzL0JhdGNoQUlSZXNvdXJjZUdyb3VwNTMzMz9hcGktdmVyc2lvbj0yMDE1LTExLTAx",
      "RequestMethod": "PUT",
      "RequestBody": "{\r\n  \"location\": \"eastus\"\r\n}",
      "RequestHeaders": {
        "Content-Type": [
          "application/json; charset=utf-8"
        ],
        "Content-Length": [
          "28"
        ],
        "x-ms-client-request-id": [
          "83527dad-0821-4215-ad69-ad4d0f9ff89d"
        ],
        "accept-language": [
          "en-US"
        ],
        "User-Agent": [
          "FxVersion/4.6.25211.01",
          "Microsoft.Azure.Management.Resources.ResourceManagementClient/1.0.0.0"
        ]
      },
      "ResponseBody": "{\r\n  \"id\": \"/subscriptions/10d0b7c6-9243-4713-91a9-2730375d3a1b/resourceGroups/BatchAIResourceGroup5333\",\r\n  \"name\": \"BatchAIResourceGroup5333\",\r\n  \"location\": \"eastus\",\r\n  \"properties\": {\r\n    \"provisioningState\": \"Succeeded\"\r\n  }\r\n}",
      "ResponseHeaders": {
        "Content-Length": [
          "201"
        ],
        "Content-Type": [
          "application/json; charset=utf-8"
        ],
        "Expires": [
          "-1"
        ],
        "Cache-Control": [
          "no-cache"
        ],
        "Date": [
          "Tue, 20 Mar 2018 20:06:11 GMT"
        ],
        "Pragma": [
          "no-cache"
        ],
        "x-ms-ratelimit-remaining-subscription-writes": [
          "1199"
        ],
        "x-ms-request-id": [
          "473072d6-6ee6-46d0-95a9-8ee6ba7e988f"
        ],
        "x-ms-correlation-request-id": [
          "473072d6-6ee6-46d0-95a9-8ee6ba7e988f"
        ],
        "x-ms-routing-request-id": [
          "WESTUS2:20180320T200611Z:473072d6-6ee6-46d0-95a9-8ee6ba7e988f"
        ],
        "Strict-Transport-Security": [
          "max-age=31536000; includeSubDomains"
        ],
        "X-Content-Type-Options": [
          "nosniff"
        ]
      },
      "StatusCode": 201
    },
    {
      "RequestUri": "/subscriptions/10d0b7c6-9243-4713-91a9-2730375d3a1b/resourceGroups/BatchAIResourceGroup5333/providers/Microsoft.BatchAI/clusters/testjobcreationanddeletion_cluster?api-version=2018-03-01",
      "EncodedRequestUri": "L3N1YnNjcmlwdGlvbnMvMTBkMGI3YzYtOTI0My00NzEzLTkxYTktMjczMDM3NWQzYTFiL3Jlc291cmNlR3JvdXBzL0JhdGNoQUlSZXNvdXJjZUdyb3VwNTMzMy9wcm92aWRlcnMvTWljcm9zb2Z0LkJhdGNoQUkvY2x1c3RlcnMvdGVzdGpvYmNyZWF0aW9uYW5kZGVsZXRpb25fY2x1c3Rlcj9hcGktdmVyc2lvbj0yMDE4LTAzLTAx",
      "RequestMethod": "PUT",
      "RequestBody": "{\r\n  \"location\": \"eastus\",\r\n  \"properties\": {\r\n    \"vmSize\": \"STANDARD_D1\",\r\n    \"scaleSettings\": {\r\n      \"manual\": {\r\n        \"targetNodeCount\": 1\r\n      }\r\n    },\r\n    \"userAccountSettings\": {\r\n      \"adminUserName\": \"demoUser\",\r\n      \"adminUserPassword\": \"Dem0Pa$$w0rd\"\r\n    }\r\n  }\r\n}",
      "RequestHeaders": {
        "Content-Type": [
          "application/json; charset=utf-8"
        ],
        "Content-Length": [
          "289"
        ],
        "x-ms-client-request-id": [
          "cecc3a3e-687b-4840-a1af-b8bc66c8ba1d"
        ],
        "accept-language": [
          "en-US"
        ],
        "User-Agent": [
          "FxVersion/4.6.25211.01",
          "Microsoft.Azure.Management.BatchAI.BatchAIManagementClient/1.10.0.0"
        ]
      },
      "ResponseBody": "",
      "ResponseHeaders": {
        "Content-Length": [
          "0"
        ],
        "Expires": [
          "-1"
        ],
        "Cache-Control": [
          "no-cache"
        ],
        "Date": [
          "Tue, 20 Mar 2018 20:06:12 GMT"
        ],
        "Pragma": [
          "no-cache"
        ],
        "Location": [
          "https://management.azure.com/subscriptions/10d0b7c6-9243-4713-91a9-2730375d3a1b/providers/Microsoft.BatchAI/locations/eastus/operationstatuses/5c05affb-ef86-4338-b1f7-9c468a4f4bb9?api-version=2018-03-01"
        ],
        "Retry-After": [
          "15"
        ],
        "Server": [
          "Microsoft-HTTPAPI/2.0"
        ],
        "request-id": [
          "42080078-4d59-43fa-9693-a0a93772a555"
        ],
        "Strict-Transport-Security": [
          "max-age=31536000; includeSubDomains"
        ],
        "X-Content-Type-Options": [
          "nosniff"
        ],
        "Azure-AsyncOperation": [
          "https://management.azure.com/subscriptions/10d0b7c6-9243-4713-91a9-2730375d3a1b/providers/Microsoft.BatchAI/locations/eastus/operationresults/5c05affb-ef86-4338-b1f7-9c468a4f4bb9?api-version=2018-03-01"
        ],
        "x-ms-ratelimit-remaining-subscription-writes": [
          "1199"
        ],
        "x-ms-request-id": [
          "7962147b-58fe-4c1f-bbf5-f42bfe0dddf3"
        ],
        "x-ms-correlation-request-id": [
          "7962147b-58fe-4c1f-bbf5-f42bfe0dddf3"
        ],
        "x-ms-routing-request-id": [
          "WESTUS2:20180320T200613Z:7962147b-58fe-4c1f-bbf5-f42bfe0dddf3"
        ]
      },
      "StatusCode": 202
    },
    {
      "RequestUri": "/subscriptions/10d0b7c6-9243-4713-91a9-2730375d3a1b/providers/Microsoft.BatchAI/locations/eastus/operationresults/5c05affb-ef86-4338-b1f7-9c468a4f4bb9?api-version=2018-03-01",
      "EncodedRequestUri": "L3N1YnNjcmlwdGlvbnMvMTBkMGI3YzYtOTI0My00NzEzLTkxYTktMjczMDM3NWQzYTFiL3Byb3ZpZGVycy9NaWNyb3NvZnQuQmF0Y2hBSS9sb2NhdGlvbnMvZWFzdHVzL29wZXJhdGlvbnJlc3VsdHMvNWMwNWFmZmItZWY4Ni00MzM4LWIxZjctOWM0NjhhNGY0YmI5P2FwaS12ZXJzaW9uPTIwMTgtMDMtMDE=",
      "RequestMethod": "GET",
      "RequestBody": "",
      "RequestHeaders": {
        "User-Agent": [
          "FxVersion/4.6.25211.01",
          "Microsoft.Azure.Management.BatchAI.BatchAIManagementClient/1.10.0.0"
        ]
      },
      "ResponseBody": "{\r\n  \"id\": \"https://management.azure.com/subscriptions/10d0b7c6-9243-4713-91a9-2730375d3a1b/providers/Microsoft.BatchAI/locations/eastus/operationresults/5c05affb-ef86-4338-b1f7-9c468a4f4bb9\",\r\n  \"name\": \"5c05affb-ef86-4338-b1f7-9c468a4f4bb9\",\r\n  \"status\": \"Succeeded\",\r\n  \"startTime\": \"2018-03-20T20:06:13.741Z\",\r\n  \"endTime\": \"2018-03-20T20:06:14.741Z\",\r\n  \"properties\": {\r\n    \"resourceId\": \"10d0b7c6-9243-4713-91a9-2730375d3a1b$batchairesourcegroup5333$testjobcreationanddeletion_cluster\"\r\n  }\r\n}",
      "ResponseHeaders": {
        "Content-Type": [
          "application/json; charset=utf-8"
        ],
        "Expires": [
          "-1"
        ],
        "Cache-Control": [
          "no-cache"
        ],
        "Date": [
          "Tue, 20 Mar 2018 20:06:28 GMT"
        ],
        "Pragma": [
          "no-cache"
        ],
        "Transfer-Encoding": [
          "chunked"
        ],
        "Server": [
          "Microsoft-HTTPAPI/2.0"
        ],
        "Vary": [
          "Accept-Encoding"
        ],
        "x-ms-ratelimit-remaining-subscription-reads": [
          "14999"
        ],
        "request-id": [
          "be20d6dd-7e69-4415-a91c-dd4c50495f01"
        ],
        "Strict-Transport-Security": [
          "max-age=31536000; includeSubDomains"
        ],
        "X-Content-Type-Options": [
          "nosniff"
        ],
        "x-ms-request-id": [
          "2748e822-2ed6-433c-bf1d-7b09d12a5b6b"
        ],
        "x-ms-correlation-request-id": [
          "2748e822-2ed6-433c-bf1d-7b09d12a5b6b"
        ],
        "x-ms-routing-request-id": [
          "WESTUS2:20180320T200628Z:2748e822-2ed6-433c-bf1d-7b09d12a5b6b"
        ]
      },
      "StatusCode": 200
    },
    {
      "RequestUri": "/subscriptions/10d0b7c6-9243-4713-91a9-2730375d3a1b/resourceGroups/BatchAIResourceGroup5333/providers/Microsoft.BatchAI/clusters/testjobcreationanddeletion_cluster?api-version=2018-03-01",
      "EncodedRequestUri": "L3N1YnNjcmlwdGlvbnMvMTBkMGI3YzYtOTI0My00NzEzLTkxYTktMjczMDM3NWQzYTFiL3Jlc291cmNlR3JvdXBzL0JhdGNoQUlSZXNvdXJjZUdyb3VwNTMzMy9wcm92aWRlcnMvTWljcm9zb2Z0LkJhdGNoQUkvY2x1c3RlcnMvdGVzdGpvYmNyZWF0aW9uYW5kZGVsZXRpb25fY2x1c3Rlcj9hcGktdmVyc2lvbj0yMDE4LTAzLTAx",
      "RequestMethod": "GET",
      "RequestBody": "",
      "RequestHeaders": {
        "User-Agent": [
          "FxVersion/4.6.25211.01",
          "Microsoft.Azure.Management.BatchAI.BatchAIManagementClient/1.10.0.0"
        ]
      },
      "ResponseBody": "{\r\n  \"id\": \"/subscriptions/10d0b7c6-9243-4713-91a9-2730375d3a1b/resourceGroups/batchairesourcegroup5333/providers/Microsoft.BatchAI/clusters/testjobcreationanddeletion_cluster\",\r\n  \"name\": \"testjobcreationanddeletion_cluster\",\r\n  \"type\": \"Microsoft.BatchAI/Clusters\",\r\n  \"location\": \"eastus\",\r\n  \"properties\": {\r\n    \"provisioningState\": \"succeeded\",\r\n    \"allocationState\": \"resizing\",\r\n    \"creationTime\": \"2018-03-20T20:06:13.726Z\",\r\n    \"allocationStateTransitionTime\": \"2018-03-20T20:06:13.726Z\",\r\n    \"provisioningStateTransitionTime\": \"2018-03-20T20:06:14.726Z\",\r\n    \"vmSize\": \"STANDARD_D1\",\r\n    \"currentNodeCount\": 0,\r\n    \"nodeStateCounts\": {\r\n      \"runningNodeCount\": 0,\r\n      \"idleNodeCount\": 0,\r\n      \"unusableNodeCount\": 0,\r\n      \"preparingNodeCount\": 0,\r\n      \"leavingNodeCount\": 0\r\n    },\r\n    \"vmPriority\": \"dedicated\",\r\n    \"scaleSettings\": {\r\n      \"manual\": {\r\n        \"targetNodeCount\": 1,\r\n        \"nodeDeallocationOption\": \"requeue\"\r\n      }\r\n    },\r\n    \"virtualMachineConfiguration\": {\r\n      \"imageReference\": {\r\n        \"publisher\": \"Canonical\",\r\n        \"offer\": \"UbuntuServer\",\r\n        \"sku\": \"16.04-LTS\",\r\n        \"version\": \"latest\"\r\n      }\r\n    },\r\n    \"userAccountSettings\": {\r\n      \"adminUserName\": \"demoUser\"\r\n    }\r\n  }\r\n}",
      "ResponseHeaders": {
        "Content-Type": [
          "application/json; charset=utf-8"
        ],
        "Expires": [
          "-1"
        ],
        "Last-Modified": [
          "Tue, 20 Mar 2018 20:06:13 GMT"
        ],
        "Cache-Control": [
          "no-cache"
        ],
        "Date": [
          "Tue, 20 Mar 2018 20:06:30 GMT"
        ],
        "Pragma": [
          "no-cache"
        ],
        "Transfer-Encoding": [
          "chunked"
        ],
        "ETag": [
          "\"0x8D58E9E084132B2\""
        ],
        "Server": [
          "Microsoft-HTTPAPI/2.0"
        ],
        "Vary": [
          "Accept-Encoding"
        ],
        "x-ms-ratelimit-remaining-subscription-reads": [
          "14998"
        ],
        "request-id": [
          "29d31beb-8395-40e9-b3f6-14ba04a7fd96"
        ],
        "Strict-Transport-Security": [
          "max-age=31536000; includeSubDomains"
        ],
        "X-Content-Type-Options": [
          "nosniff"
        ],
        "x-ms-request-id": [
          "abbc6d33-dc49-4ed2-b2c4-4ec5c1979cf2"
        ],
        "x-ms-correlation-request-id": [
          "abbc6d33-dc49-4ed2-b2c4-4ec5c1979cf2"
        ],
        "x-ms-routing-request-id": [
          "WESTUS2:20180320T200630Z:abbc6d33-dc49-4ed2-b2c4-4ec5c1979cf2"
        ]
      },
      "StatusCode": 200
    },
    {
      "RequestUri": "/subscriptions/10d0b7c6-9243-4713-91a9-2730375d3a1b/resourceGroups/BatchAIResourceGroup5333/providers/Microsoft.BatchAI/clusters/testjobcreationanddeletion_cluster?api-version=2018-03-01",
      "EncodedRequestUri": "L3N1YnNjcmlwdGlvbnMvMTBkMGI3YzYtOTI0My00NzEzLTkxYTktMjczMDM3NWQzYTFiL3Jlc291cmNlR3JvdXBzL0JhdGNoQUlSZXNvdXJjZUdyb3VwNTMzMy9wcm92aWRlcnMvTWljcm9zb2Z0LkJhdGNoQUkvY2x1c3RlcnMvdGVzdGpvYmNyZWF0aW9uYW5kZGVsZXRpb25fY2x1c3Rlcj9hcGktdmVyc2lvbj0yMDE4LTAzLTAx",
      "RequestMethod": "GET",
      "RequestBody": "",
      "RequestHeaders": {
        "x-ms-client-request-id": [
          "7fb927dd-bfb8-4cb3-aa80-30908c8e6da5"
        ],
        "accept-language": [
          "en-US"
        ],
        "User-Agent": [
          "FxVersion/4.6.25211.01",
          "Microsoft.Azure.Management.BatchAI.BatchAIManagementClient/1.10.0.0"
        ]
      },
      "ResponseBody": "{\r\n  \"id\": \"/subscriptions/10d0b7c6-9243-4713-91a9-2730375d3a1b/resourceGroups/batchairesourcegroup5333/providers/Microsoft.BatchAI/clusters/testjobcreationanddeletion_cluster\",\r\n  \"name\": \"testjobcreationanddeletion_cluster\",\r\n  \"type\": \"Microsoft.BatchAI/Clusters\",\r\n  \"location\": \"eastus\",\r\n  \"properties\": {\r\n    \"provisioningState\": \"succeeded\",\r\n    \"allocationState\": \"resizing\",\r\n    \"creationTime\": \"2018-03-20T20:06:13.726Z\",\r\n    \"allocationStateTransitionTime\": \"2018-03-20T20:06:13.726Z\",\r\n    \"provisioningStateTransitionTime\": \"2018-03-20T20:06:14.726Z\",\r\n    \"vmSize\": \"STANDARD_D1\",\r\n    \"currentNodeCount\": 0,\r\n    \"nodeStateCounts\": {\r\n      \"runningNodeCount\": 0,\r\n      \"idleNodeCount\": 0,\r\n      \"unusableNodeCount\": 0,\r\n      \"preparingNodeCount\": 0,\r\n      \"leavingNodeCount\": 0\r\n    },\r\n    \"vmPriority\": \"dedicated\",\r\n    \"scaleSettings\": {\r\n      \"manual\": {\r\n        \"targetNodeCount\": 1,\r\n        \"nodeDeallocationOption\": \"requeue\"\r\n      }\r\n    },\r\n    \"virtualMachineConfiguration\": {\r\n      \"imageReference\": {\r\n        \"publisher\": \"Canonical\",\r\n        \"offer\": \"UbuntuServer\",\r\n        \"sku\": \"16.04-LTS\",\r\n        \"version\": \"latest\"\r\n      }\r\n    },\r\n    \"userAccountSettings\": {\r\n      \"adminUserName\": \"demoUser\"\r\n    }\r\n  }\r\n}",
      "ResponseHeaders": {
        "Content-Type": [
          "application/json; charset=utf-8"
        ],
        "Expires": [
          "-1"
        ],
        "Last-Modified": [
          "Tue, 20 Mar 2018 20:06:13 GMT"
        ],
        "Cache-Control": [
          "no-cache"
        ],
        "Date": [
          "Tue, 20 Mar 2018 20:06:30 GMT"
        ],
        "Pragma": [
          "no-cache"
        ],
        "Transfer-Encoding": [
          "chunked"
        ],
        "ETag": [
          "\"0x8D58E9E084132B2\""
        ],
        "Server": [
          "Microsoft-HTTPAPI/2.0"
        ],
        "Vary": [
          "Accept-Encoding"
        ],
        "x-ms-ratelimit-remaining-subscription-reads": [
          "14997"
        ],
        "request-id": [
          "86d7a33a-242d-4105-bb87-c047c36b401e"
        ],
        "Strict-Transport-Security": [
          "max-age=31536000; includeSubDomains"
        ],
        "X-Content-Type-Options": [
          "nosniff"
        ],
        "x-ms-request-id": [
          "8a8202a6-2ffe-4c75-b28a-d56f60bf774b"
        ],
        "x-ms-correlation-request-id": [
          "8a8202a6-2ffe-4c75-b28a-d56f60bf774b"
        ],
        "x-ms-routing-request-id": [
          "WESTUS2:20180320T200630Z:8a8202a6-2ffe-4c75-b28a-d56f60bf774b"
        ]
      },
      "StatusCode": 200
    },
    {
      "RequestUri": "/subscriptions/10d0b7c6-9243-4713-91a9-2730375d3a1b/resourceGroups/BatchAIResourceGroup5333/providers/Microsoft.BatchAI/clusters/testjobcreationanddeletion_cluster?api-version=2018-03-01",
      "EncodedRequestUri": "L3N1YnNjcmlwdGlvbnMvMTBkMGI3YzYtOTI0My00NzEzLTkxYTktMjczMDM3NWQzYTFiL3Jlc291cmNlR3JvdXBzL0JhdGNoQUlSZXNvdXJjZUdyb3VwNTMzMy9wcm92aWRlcnMvTWljcm9zb2Z0LkJhdGNoQUkvY2x1c3RlcnMvdGVzdGpvYmNyZWF0aW9uYW5kZGVsZXRpb25fY2x1c3Rlcj9hcGktdmVyc2lvbj0yMDE4LTAzLTAx",
      "RequestMethod": "GET",
      "RequestBody": "",
      "RequestHeaders": {
        "x-ms-client-request-id": [
          "efb14c5d-88b5-4ede-95ba-b205fdec11b4"
        ],
        "accept-language": [
          "en-US"
        ],
        "User-Agent": [
          "FxVersion/4.6.25211.01",
          "Microsoft.Azure.Management.BatchAI.BatchAIManagementClient/1.10.0.0"
        ]
      },
      "ResponseBody": "{\r\n  \"id\": \"/subscriptions/10d0b7c6-9243-4713-91a9-2730375d3a1b/resourceGroups/batchairesourcegroup5333/providers/Microsoft.BatchAI/clusters/testjobcreationanddeletion_cluster\",\r\n  \"name\": \"testjobcreationanddeletion_cluster\",\r\n  \"type\": \"Microsoft.BatchAI/Clusters\",\r\n  \"location\": \"eastus\",\r\n  \"properties\": {\r\n    \"provisioningState\": \"succeeded\",\r\n    \"allocationState\": \"resizing\",\r\n    \"creationTime\": \"2018-03-20T20:06:13.726Z\",\r\n    \"allocationStateTransitionTime\": \"2018-03-20T20:06:13.726Z\",\r\n    \"provisioningStateTransitionTime\": \"2018-03-20T20:06:14.726Z\",\r\n    \"vmSize\": \"STANDARD_D1\",\r\n    \"currentNodeCount\": 0,\r\n    \"nodeStateCounts\": {\r\n      \"runningNodeCount\": 0,\r\n      \"idleNodeCount\": 0,\r\n      \"unusableNodeCount\": 0,\r\n      \"preparingNodeCount\": 0,\r\n      \"leavingNodeCount\": 0\r\n    },\r\n    \"vmPriority\": \"dedicated\",\r\n    \"scaleSettings\": {\r\n      \"manual\": {\r\n        \"targetNodeCount\": 1,\r\n        \"nodeDeallocationOption\": \"requeue\"\r\n      }\r\n    },\r\n    \"virtualMachineConfiguration\": {\r\n      \"imageReference\": {\r\n        \"publisher\": \"Canonical\",\r\n        \"offer\": \"UbuntuServer\",\r\n        \"sku\": \"16.04-LTS\",\r\n        \"version\": \"latest\"\r\n      }\r\n    },\r\n    \"userAccountSettings\": {\r\n      \"adminUserName\": \"demoUser\"\r\n    }\r\n  }\r\n}",
      "ResponseHeaders": {
        "Content-Type": [
          "application/json; charset=utf-8"
        ],
        "Expires": [
          "-1"
        ],
        "Last-Modified": [
          "Tue, 20 Mar 2018 20:06:13 GMT"
        ],
        "Cache-Control": [
          "no-cache"
        ],
        "Date": [
          "Tue, 20 Mar 2018 20:06:35 GMT"
        ],
        "Pragma": [
          "no-cache"
        ],
        "Transfer-Encoding": [
          "chunked"
        ],
        "ETag": [
          "\"0x8D58E9E084132B2\""
        ],
        "Server": [
          "Microsoft-HTTPAPI/2.0"
        ],
        "Vary": [
          "Accept-Encoding"
        ],
        "x-ms-ratelimit-remaining-subscription-reads": [
          "14996"
        ],
        "request-id": [
          "ef47f529-cf38-4c49-836d-fcf57615432a"
        ],
        "Strict-Transport-Security": [
          "max-age=31536000; includeSubDomains"
        ],
        "X-Content-Type-Options": [
          "nosniff"
        ],
        "x-ms-request-id": [
          "55062b12-29bd-4cab-83f9-97a6934544ea"
        ],
        "x-ms-correlation-request-id": [
          "55062b12-29bd-4cab-83f9-97a6934544ea"
        ],
        "x-ms-routing-request-id": [
          "WESTUS2:20180320T200636Z:55062b12-29bd-4cab-83f9-97a6934544ea"
        ]
      },
      "StatusCode": 200
    },
    {
      "RequestUri": "/subscriptions/10d0b7c6-9243-4713-91a9-2730375d3a1b/resourceGroups/BatchAIResourceGroup5333/providers/Microsoft.BatchAI/clusters/testjobcreationanddeletion_cluster?api-version=2018-03-01",
      "EncodedRequestUri": "L3N1YnNjcmlwdGlvbnMvMTBkMGI3YzYtOTI0My00NzEzLTkxYTktMjczMDM3NWQzYTFiL3Jlc291cmNlR3JvdXBzL0JhdGNoQUlSZXNvdXJjZUdyb3VwNTMzMy9wcm92aWRlcnMvTWljcm9zb2Z0LkJhdGNoQUkvY2x1c3RlcnMvdGVzdGpvYmNyZWF0aW9uYW5kZGVsZXRpb25fY2x1c3Rlcj9hcGktdmVyc2lvbj0yMDE4LTAzLTAx",
      "RequestMethod": "GET",
      "RequestBody": "",
      "RequestHeaders": {
        "x-ms-client-request-id": [
          "0cc644df-4955-4358-a24a-a22475307be7"
        ],
        "accept-language": [
          "en-US"
        ],
        "User-Agent": [
          "FxVersion/4.6.25211.01",
          "Microsoft.Azure.Management.BatchAI.BatchAIManagementClient/1.10.0.0"
        ]
      },
      "ResponseBody": "{\r\n  \"id\": \"/subscriptions/10d0b7c6-9243-4713-91a9-2730375d3a1b/resourceGroups/batchairesourcegroup5333/providers/Microsoft.BatchAI/clusters/testjobcreationanddeletion_cluster\",\r\n  \"name\": \"testjobcreationanddeletion_cluster\",\r\n  \"type\": \"Microsoft.BatchAI/Clusters\",\r\n  \"location\": \"eastus\",\r\n  \"properties\": {\r\n    \"provisioningState\": \"succeeded\",\r\n    \"allocationState\": \"resizing\",\r\n    \"creationTime\": \"2018-03-20T20:06:13.726Z\",\r\n    \"allocationStateTransitionTime\": \"2018-03-20T20:06:13.726Z\",\r\n    \"provisioningStateTransitionTime\": \"2018-03-20T20:06:14.726Z\",\r\n    \"vmSize\": \"STANDARD_D1\",\r\n    \"currentNodeCount\": 0,\r\n    \"nodeStateCounts\": {\r\n      \"runningNodeCount\": 0,\r\n      \"idleNodeCount\": 0,\r\n      \"unusableNodeCount\": 0,\r\n      \"preparingNodeCount\": 0,\r\n      \"leavingNodeCount\": 0\r\n    },\r\n    \"vmPriority\": \"dedicated\",\r\n    \"scaleSettings\": {\r\n      \"manual\": {\r\n        \"targetNodeCount\": 1,\r\n        \"nodeDeallocationOption\": \"requeue\"\r\n      }\r\n    },\r\n    \"virtualMachineConfiguration\": {\r\n      \"imageReference\": {\r\n        \"publisher\": \"Canonical\",\r\n        \"offer\": \"UbuntuServer\",\r\n        \"sku\": \"16.04-LTS\",\r\n        \"version\": \"latest\"\r\n      }\r\n    },\r\n    \"userAccountSettings\": {\r\n      \"adminUserName\": \"demoUser\"\r\n    }\r\n  }\r\n}",
      "ResponseHeaders": {
        "Content-Type": [
          "application/json; charset=utf-8"
        ],
        "Expires": [
          "-1"
        ],
        "Last-Modified": [
          "Tue, 20 Mar 2018 20:06:13 GMT"
        ],
        "Cache-Control": [
          "no-cache"
        ],
        "Date": [
          "Tue, 20 Mar 2018 20:06:40 GMT"
        ],
        "Pragma": [
          "no-cache"
        ],
        "Transfer-Encoding": [
          "chunked"
        ],
        "ETag": [
          "\"0x8D58E9E084132B2\""
        ],
        "Server": [
          "Microsoft-HTTPAPI/2.0"
        ],
        "Vary": [
          "Accept-Encoding"
        ],
        "x-ms-ratelimit-remaining-subscription-reads": [
          "14995"
        ],
        "request-id": [
          "6d048fad-b002-4c55-a9f4-12f7efc84be5"
        ],
        "Strict-Transport-Security": [
          "max-age=31536000; includeSubDomains"
        ],
        "X-Content-Type-Options": [
          "nosniff"
        ],
        "x-ms-request-id": [
          "c5047bb4-1110-49ab-8e2a-5061fe233fb5"
        ],
        "x-ms-correlation-request-id": [
          "c5047bb4-1110-49ab-8e2a-5061fe233fb5"
        ],
        "x-ms-routing-request-id": [
          "WESTUS2:20180320T200641Z:c5047bb4-1110-49ab-8e2a-5061fe233fb5"
        ]
      },
      "StatusCode": 200
    },
    {
      "RequestUri": "/subscriptions/10d0b7c6-9243-4713-91a9-2730375d3a1b/resourceGroups/BatchAIResourceGroup5333/providers/Microsoft.BatchAI/clusters/testjobcreationanddeletion_cluster?api-version=2018-03-01",
      "EncodedRequestUri": "L3N1YnNjcmlwdGlvbnMvMTBkMGI3YzYtOTI0My00NzEzLTkxYTktMjczMDM3NWQzYTFiL3Jlc291cmNlR3JvdXBzL0JhdGNoQUlSZXNvdXJjZUdyb3VwNTMzMy9wcm92aWRlcnMvTWljcm9zb2Z0LkJhdGNoQUkvY2x1c3RlcnMvdGVzdGpvYmNyZWF0aW9uYW5kZGVsZXRpb25fY2x1c3Rlcj9hcGktdmVyc2lvbj0yMDE4LTAzLTAx",
      "RequestMethod": "GET",
      "RequestBody": "",
      "RequestHeaders": {
        "x-ms-client-request-id": [
          "3539134f-32bf-49dd-bee9-c6161ce6d8a1"
        ],
        "accept-language": [
          "en-US"
        ],
        "User-Agent": [
          "FxVersion/4.6.25211.01",
          "Microsoft.Azure.Management.BatchAI.BatchAIManagementClient/1.10.0.0"
        ]
      },
      "ResponseBody": "{\r\n  \"id\": \"/subscriptions/10d0b7c6-9243-4713-91a9-2730375d3a1b/resourceGroups/batchairesourcegroup5333/providers/Microsoft.BatchAI/clusters/testjobcreationanddeletion_cluster\",\r\n  \"name\": \"testjobcreationanddeletion_cluster\",\r\n  \"type\": \"Microsoft.BatchAI/Clusters\",\r\n  \"location\": \"eastus\",\r\n  \"properties\": {\r\n    \"provisioningState\": \"succeeded\",\r\n    \"allocationState\": \"resizing\",\r\n    \"creationTime\": \"2018-03-20T20:06:13.726Z\",\r\n    \"allocationStateTransitionTime\": \"2018-03-20T20:06:13.726Z\",\r\n    \"provisioningStateTransitionTime\": \"2018-03-20T20:06:14.726Z\",\r\n    \"vmSize\": \"STANDARD_D1\",\r\n    \"currentNodeCount\": 0,\r\n    \"nodeStateCounts\": {\r\n      \"runningNodeCount\": 0,\r\n      \"idleNodeCount\": 0,\r\n      \"unusableNodeCount\": 0,\r\n      \"preparingNodeCount\": 0,\r\n      \"leavingNodeCount\": 0\r\n    },\r\n    \"vmPriority\": \"dedicated\",\r\n    \"scaleSettings\": {\r\n      \"manual\": {\r\n        \"targetNodeCount\": 1,\r\n        \"nodeDeallocationOption\": \"requeue\"\r\n      }\r\n    },\r\n    \"virtualMachineConfiguration\": {\r\n      \"imageReference\": {\r\n        \"publisher\": \"Canonical\",\r\n        \"offer\": \"UbuntuServer\",\r\n        \"sku\": \"16.04-LTS\",\r\n        \"version\": \"latest\"\r\n      }\r\n    },\r\n    \"userAccountSettings\": {\r\n      \"adminUserName\": \"demoUser\"\r\n    }\r\n  }\r\n}",
      "ResponseHeaders": {
        "Content-Type": [
          "application/json; charset=utf-8"
        ],
        "Expires": [
          "-1"
        ],
        "Last-Modified": [
          "Tue, 20 Mar 2018 20:06:13 GMT"
        ],
        "Cache-Control": [
          "no-cache"
        ],
        "Date": [
          "Tue, 20 Mar 2018 20:06:45 GMT"
        ],
        "Pragma": [
          "no-cache"
        ],
        "Transfer-Encoding": [
          "chunked"
        ],
        "ETag": [
          "\"0x8D58E9E084132B2\""
        ],
        "Server": [
          "Microsoft-HTTPAPI/2.0"
        ],
        "Vary": [
          "Accept-Encoding"
        ],
        "x-ms-ratelimit-remaining-subscription-reads": [
          "14994"
        ],
        "request-id": [
          "0900ec3c-c837-4237-8313-f5203de432be"
        ],
        "Strict-Transport-Security": [
          "max-age=31536000; includeSubDomains"
        ],
        "X-Content-Type-Options": [
          "nosniff"
        ],
        "x-ms-request-id": [
          "784a5280-667b-4abb-93eb-5069abbc70f0"
        ],
        "x-ms-correlation-request-id": [
          "784a5280-667b-4abb-93eb-5069abbc70f0"
        ],
        "x-ms-routing-request-id": [
          "WESTUS2:20180320T200646Z:784a5280-667b-4abb-93eb-5069abbc70f0"
        ]
      },
      "StatusCode": 200
    },
    {
      "RequestUri": "/subscriptions/10d0b7c6-9243-4713-91a9-2730375d3a1b/resourceGroups/BatchAIResourceGroup5333/providers/Microsoft.BatchAI/clusters/testjobcreationanddeletion_cluster?api-version=2018-03-01",
      "EncodedRequestUri": "L3N1YnNjcmlwdGlvbnMvMTBkMGI3YzYtOTI0My00NzEzLTkxYTktMjczMDM3NWQzYTFiL3Jlc291cmNlR3JvdXBzL0JhdGNoQUlSZXNvdXJjZUdyb3VwNTMzMy9wcm92aWRlcnMvTWljcm9zb2Z0LkJhdGNoQUkvY2x1c3RlcnMvdGVzdGpvYmNyZWF0aW9uYW5kZGVsZXRpb25fY2x1c3Rlcj9hcGktdmVyc2lvbj0yMDE4LTAzLTAx",
      "RequestMethod": "GET",
      "RequestBody": "",
      "RequestHeaders": {
        "x-ms-client-request-id": [
          "ae4c9005-3f82-4df9-9186-d7faa697d810"
        ],
        "accept-language": [
          "en-US"
        ],
        "User-Agent": [
          "FxVersion/4.6.25211.01",
          "Microsoft.Azure.Management.BatchAI.BatchAIManagementClient/1.10.0.0"
        ]
      },
      "ResponseBody": "{\r\n  \"id\": \"/subscriptions/10d0b7c6-9243-4713-91a9-2730375d3a1b/resourceGroups/batchairesourcegroup5333/providers/Microsoft.BatchAI/clusters/testjobcreationanddeletion_cluster\",\r\n  \"name\": \"testjobcreationanddeletion_cluster\",\r\n  \"type\": \"Microsoft.BatchAI/Clusters\",\r\n  \"location\": \"eastus\",\r\n  \"properties\": {\r\n    \"provisioningState\": \"succeeded\",\r\n    \"allocationState\": \"resizing\",\r\n    \"creationTime\": \"2018-03-20T20:06:13.726Z\",\r\n    \"allocationStateTransitionTime\": \"2018-03-20T20:06:13.726Z\",\r\n    \"provisioningStateTransitionTime\": \"2018-03-20T20:06:14.726Z\",\r\n    \"vmSize\": \"STANDARD_D1\",\r\n    \"currentNodeCount\": 0,\r\n    \"nodeStateCounts\": {\r\n      \"runningNodeCount\": 0,\r\n      \"idleNodeCount\": 0,\r\n      \"unusableNodeCount\": 0,\r\n      \"preparingNodeCount\": 0,\r\n      \"leavingNodeCount\": 0\r\n    },\r\n    \"vmPriority\": \"dedicated\",\r\n    \"scaleSettings\": {\r\n      \"manual\": {\r\n        \"targetNodeCount\": 1,\r\n        \"nodeDeallocationOption\": \"requeue\"\r\n      }\r\n    },\r\n    \"virtualMachineConfiguration\": {\r\n      \"imageReference\": {\r\n        \"publisher\": \"Canonical\",\r\n        \"offer\": \"UbuntuServer\",\r\n        \"sku\": \"16.04-LTS\",\r\n        \"version\": \"latest\"\r\n      }\r\n    },\r\n    \"userAccountSettings\": {\r\n      \"adminUserName\": \"demoUser\"\r\n    }\r\n  }\r\n}",
      "ResponseHeaders": {
        "Content-Type": [
          "application/json; charset=utf-8"
        ],
        "Expires": [
          "-1"
        ],
        "Last-Modified": [
          "Tue, 20 Mar 2018 20:06:13 GMT"
        ],
        "Cache-Control": [
          "no-cache"
        ],
        "Date": [
          "Tue, 20 Mar 2018 20:06:51 GMT"
        ],
        "Pragma": [
          "no-cache"
        ],
        "Transfer-Encoding": [
          "chunked"
        ],
        "ETag": [
          "\"0x8D58E9E084132B2\""
        ],
        "Server": [
          "Microsoft-HTTPAPI/2.0"
        ],
        "Vary": [
          "Accept-Encoding"
        ],
        "x-ms-ratelimit-remaining-subscription-reads": [
          "14993"
        ],
        "request-id": [
          "d35434aa-6358-4611-906e-2b6cfb5253ed"
        ],
        "Strict-Transport-Security": [
          "max-age=31536000; includeSubDomains"
        ],
        "X-Content-Type-Options": [
          "nosniff"
        ],
        "x-ms-request-id": [
          "c4b707f9-fe86-4cfb-8bd1-1057da2c5efb"
        ],
        "x-ms-correlation-request-id": [
          "c4b707f9-fe86-4cfb-8bd1-1057da2c5efb"
        ],
        "x-ms-routing-request-id": [
          "WESTUS2:20180320T200651Z:c4b707f9-fe86-4cfb-8bd1-1057da2c5efb"
        ]
      },
      "StatusCode": 200
    },
    {
      "RequestUri": "/subscriptions/10d0b7c6-9243-4713-91a9-2730375d3a1b/resourceGroups/BatchAIResourceGroup5333/providers/Microsoft.BatchAI/clusters/testjobcreationanddeletion_cluster?api-version=2018-03-01",
      "EncodedRequestUri": "L3N1YnNjcmlwdGlvbnMvMTBkMGI3YzYtOTI0My00NzEzLTkxYTktMjczMDM3NWQzYTFiL3Jlc291cmNlR3JvdXBzL0JhdGNoQUlSZXNvdXJjZUdyb3VwNTMzMy9wcm92aWRlcnMvTWljcm9zb2Z0LkJhdGNoQUkvY2x1c3RlcnMvdGVzdGpvYmNyZWF0aW9uYW5kZGVsZXRpb25fY2x1c3Rlcj9hcGktdmVyc2lvbj0yMDE4LTAzLTAx",
      "RequestMethod": "GET",
      "RequestBody": "",
      "RequestHeaders": {
        "x-ms-client-request-id": [
          "8994b754-d463-4227-818c-9bd569d4b79a"
        ],
        "accept-language": [
          "en-US"
        ],
        "User-Agent": [
          "FxVersion/4.6.25211.01",
          "Microsoft.Azure.Management.BatchAI.BatchAIManagementClient/1.10.0.0"
        ]
      },
      "ResponseBody": "{\r\n  \"id\": \"/subscriptions/10d0b7c6-9243-4713-91a9-2730375d3a1b/resourceGroups/batchairesourcegroup5333/providers/Microsoft.BatchAI/clusters/testjobcreationanddeletion_cluster\",\r\n  \"name\": \"testjobcreationanddeletion_cluster\",\r\n  \"type\": \"Microsoft.BatchAI/Clusters\",\r\n  \"location\": \"eastus\",\r\n  \"properties\": {\r\n    \"provisioningState\": \"succeeded\",\r\n    \"allocationState\": \"resizing\",\r\n    \"creationTime\": \"2018-03-20T20:06:13.726Z\",\r\n    \"allocationStateTransitionTime\": \"2018-03-20T20:06:13.726Z\",\r\n    \"provisioningStateTransitionTime\": \"2018-03-20T20:06:14.726Z\",\r\n    \"vmSize\": \"STANDARD_D1\",\r\n    \"currentNodeCount\": 0,\r\n    \"nodeStateCounts\": {\r\n      \"runningNodeCount\": 0,\r\n      \"idleNodeCount\": 0,\r\n      \"unusableNodeCount\": 0,\r\n      \"preparingNodeCount\": 0,\r\n      \"leavingNodeCount\": 0\r\n    },\r\n    \"vmPriority\": \"dedicated\",\r\n    \"scaleSettings\": {\r\n      \"manual\": {\r\n        \"targetNodeCount\": 1,\r\n        \"nodeDeallocationOption\": \"requeue\"\r\n      }\r\n    },\r\n    \"virtualMachineConfiguration\": {\r\n      \"imageReference\": {\r\n        \"publisher\": \"Canonical\",\r\n        \"offer\": \"UbuntuServer\",\r\n        \"sku\": \"16.04-LTS\",\r\n        \"version\": \"latest\"\r\n      }\r\n    },\r\n    \"userAccountSettings\": {\r\n      \"adminUserName\": \"demoUser\"\r\n    }\r\n  }\r\n}",
      "ResponseHeaders": {
        "Content-Type": [
          "application/json; charset=utf-8"
        ],
        "Expires": [
          "-1"
        ],
        "Last-Modified": [
          "Tue, 20 Mar 2018 20:06:13 GMT"
        ],
        "Cache-Control": [
          "no-cache"
        ],
        "Date": [
          "Tue, 20 Mar 2018 20:06:56 GMT"
        ],
        "Pragma": [
          "no-cache"
        ],
        "Transfer-Encoding": [
          "chunked"
        ],
        "ETag": [
          "\"0x8D58E9E084132B2\""
        ],
        "Server": [
          "Microsoft-HTTPAPI/2.0"
        ],
        "Vary": [
          "Accept-Encoding"
        ],
        "x-ms-ratelimit-remaining-subscription-reads": [
          "14992"
        ],
        "request-id": [
          "4806efed-458a-4b1f-aceb-5a2610022505"
        ],
        "Strict-Transport-Security": [
          "max-age=31536000; includeSubDomains"
        ],
        "X-Content-Type-Options": [
          "nosniff"
        ],
        "x-ms-request-id": [
          "5612c393-fdfb-4cbe-85a2-16a995be764e"
        ],
        "x-ms-correlation-request-id": [
          "5612c393-fdfb-4cbe-85a2-16a995be764e"
        ],
        "x-ms-routing-request-id": [
          "WESTUS2:20180320T200657Z:5612c393-fdfb-4cbe-85a2-16a995be764e"
        ]
      },
      "StatusCode": 200
    },
    {
      "RequestUri": "/subscriptions/10d0b7c6-9243-4713-91a9-2730375d3a1b/resourceGroups/BatchAIResourceGroup5333/providers/Microsoft.BatchAI/clusters/testjobcreationanddeletion_cluster?api-version=2018-03-01",
      "EncodedRequestUri": "L3N1YnNjcmlwdGlvbnMvMTBkMGI3YzYtOTI0My00NzEzLTkxYTktMjczMDM3NWQzYTFiL3Jlc291cmNlR3JvdXBzL0JhdGNoQUlSZXNvdXJjZUdyb3VwNTMzMy9wcm92aWRlcnMvTWljcm9zb2Z0LkJhdGNoQUkvY2x1c3RlcnMvdGVzdGpvYmNyZWF0aW9uYW5kZGVsZXRpb25fY2x1c3Rlcj9hcGktdmVyc2lvbj0yMDE4LTAzLTAx",
      "RequestMethod": "GET",
      "RequestBody": "",
      "RequestHeaders": {
        "x-ms-client-request-id": [
          "dda6bc7a-bba3-4afa-bc1a-7294395e6462"
        ],
        "accept-language": [
          "en-US"
        ],
        "User-Agent": [
          "FxVersion/4.6.25211.01",
          "Microsoft.Azure.Management.BatchAI.BatchAIManagementClient/1.10.0.0"
        ]
      },
      "ResponseBody": "{\r\n  \"id\": \"/subscriptions/10d0b7c6-9243-4713-91a9-2730375d3a1b/resourceGroups/batchairesourcegroup5333/providers/Microsoft.BatchAI/clusters/testjobcreationanddeletion_cluster\",\r\n  \"name\": \"testjobcreationanddeletion_cluster\",\r\n  \"type\": \"Microsoft.BatchAI/Clusters\",\r\n  \"location\": \"eastus\",\r\n  \"properties\": {\r\n    \"provisioningState\": \"succeeded\",\r\n    \"allocationState\": \"resizing\",\r\n    \"creationTime\": \"2018-03-20T20:06:13.726Z\",\r\n    \"allocationStateTransitionTime\": \"2018-03-20T20:06:13.726Z\",\r\n    \"provisioningStateTransitionTime\": \"2018-03-20T20:06:14.726Z\",\r\n    \"vmSize\": \"STANDARD_D1\",\r\n    \"currentNodeCount\": 0,\r\n    \"nodeStateCounts\": {\r\n      \"runningNodeCount\": 0,\r\n      \"idleNodeCount\": 0,\r\n      \"unusableNodeCount\": 0,\r\n      \"preparingNodeCount\": 0,\r\n      \"leavingNodeCount\": 0\r\n    },\r\n    \"vmPriority\": \"dedicated\",\r\n    \"scaleSettings\": {\r\n      \"manual\": {\r\n        \"targetNodeCount\": 1,\r\n        \"nodeDeallocationOption\": \"requeue\"\r\n      }\r\n    },\r\n    \"virtualMachineConfiguration\": {\r\n      \"imageReference\": {\r\n        \"publisher\": \"Canonical\",\r\n        \"offer\": \"UbuntuServer\",\r\n        \"sku\": \"16.04-LTS\",\r\n        \"version\": \"latest\"\r\n      }\r\n    },\r\n    \"userAccountSettings\": {\r\n      \"adminUserName\": \"demoUser\"\r\n    }\r\n  }\r\n}",
      "ResponseHeaders": {
        "Content-Type": [
          "application/json; charset=utf-8"
        ],
        "Expires": [
          "-1"
        ],
        "Last-Modified": [
          "Tue, 20 Mar 2018 20:06:13 GMT"
        ],
        "Cache-Control": [
          "no-cache"
        ],
        "Date": [
          "Tue, 20 Mar 2018 20:07:04 GMT"
        ],
        "Pragma": [
          "no-cache"
        ],
        "Transfer-Encoding": [
          "chunked"
        ],
        "ETag": [
          "\"0x8D58E9E084132B2\""
        ],
        "Server": [
          "Microsoft-HTTPAPI/2.0"
        ],
        "Vary": [
          "Accept-Encoding"
        ],
        "x-ms-ratelimit-remaining-subscription-reads": [
          "14991"
        ],
        "request-id": [
          "e9607e7e-09a4-40ac-8b87-b6c4d0e56239"
        ],
        "Strict-Transport-Security": [
          "max-age=31536000; includeSubDomains"
        ],
        "X-Content-Type-Options": [
          "nosniff"
        ],
        "x-ms-request-id": [
          "dc274b8a-0b24-4ce0-b901-46fbb5754806"
        ],
        "x-ms-correlation-request-id": [
          "dc274b8a-0b24-4ce0-b901-46fbb5754806"
        ],
        "x-ms-routing-request-id": [
          "WESTUS2:20180320T200704Z:dc274b8a-0b24-4ce0-b901-46fbb5754806"
        ]
      },
      "StatusCode": 200
    },
    {
      "RequestUri": "/subscriptions/10d0b7c6-9243-4713-91a9-2730375d3a1b/resourceGroups/BatchAIResourceGroup5333/providers/Microsoft.BatchAI/clusters/testjobcreationanddeletion_cluster?api-version=2018-03-01",
      "EncodedRequestUri": "L3N1YnNjcmlwdGlvbnMvMTBkMGI3YzYtOTI0My00NzEzLTkxYTktMjczMDM3NWQzYTFiL3Jlc291cmNlR3JvdXBzL0JhdGNoQUlSZXNvdXJjZUdyb3VwNTMzMy9wcm92aWRlcnMvTWljcm9zb2Z0LkJhdGNoQUkvY2x1c3RlcnMvdGVzdGpvYmNyZWF0aW9uYW5kZGVsZXRpb25fY2x1c3Rlcj9hcGktdmVyc2lvbj0yMDE4LTAzLTAx",
      "RequestMethod": "GET",
      "RequestBody": "",
      "RequestHeaders": {
        "x-ms-client-request-id": [
          "7abfb781-7d1c-41d2-982e-4a916a9b77cf"
        ],
        "accept-language": [
          "en-US"
        ],
        "User-Agent": [
          "FxVersion/4.6.25211.01",
          "Microsoft.Azure.Management.BatchAI.BatchAIManagementClient/1.10.0.0"
        ]
      },
      "ResponseBody": "{\r\n  \"id\": \"/subscriptions/10d0b7c6-9243-4713-91a9-2730375d3a1b/resourceGroups/batchairesourcegroup5333/providers/Microsoft.BatchAI/clusters/testjobcreationanddeletion_cluster\",\r\n  \"name\": \"testjobcreationanddeletion_cluster\",\r\n  \"type\": \"Microsoft.BatchAI/Clusters\",\r\n  \"location\": \"eastus\",\r\n  \"properties\": {\r\n    \"provisioningState\": \"succeeded\",\r\n    \"allocationState\": \"resizing\",\r\n    \"creationTime\": \"2018-03-20T20:06:13.726Z\",\r\n    \"allocationStateTransitionTime\": \"2018-03-20T20:06:13.726Z\",\r\n    \"provisioningStateTransitionTime\": \"2018-03-20T20:06:14.726Z\",\r\n    \"vmSize\": \"STANDARD_D1\",\r\n    \"currentNodeCount\": 0,\r\n    \"nodeStateCounts\": {\r\n      \"runningNodeCount\": 0,\r\n      \"idleNodeCount\": 0,\r\n      \"unusableNodeCount\": 0,\r\n      \"preparingNodeCount\": 0,\r\n      \"leavingNodeCount\": 0\r\n    },\r\n    \"vmPriority\": \"dedicated\",\r\n    \"scaleSettings\": {\r\n      \"manual\": {\r\n        \"targetNodeCount\": 1,\r\n        \"nodeDeallocationOption\": \"requeue\"\r\n      }\r\n    },\r\n    \"virtualMachineConfiguration\": {\r\n      \"imageReference\": {\r\n        \"publisher\": \"Canonical\",\r\n        \"offer\": \"UbuntuServer\",\r\n        \"sku\": \"16.04-LTS\",\r\n        \"version\": \"latest\"\r\n      }\r\n    },\r\n    \"userAccountSettings\": {\r\n      \"adminUserName\": \"demoUser\"\r\n    }\r\n  }\r\n}",
      "ResponseHeaders": {
        "Content-Type": [
          "application/json; charset=utf-8"
        ],
        "Expires": [
          "-1"
        ],
        "Last-Modified": [
          "Tue, 20 Mar 2018 20:06:13 GMT"
        ],
        "Cache-Control": [
          "no-cache"
        ],
        "Date": [
          "Tue, 20 Mar 2018 20:07:09 GMT"
        ],
        "Pragma": [
          "no-cache"
        ],
        "Transfer-Encoding": [
          "chunked"
        ],
        "ETag": [
          "\"0x8D58E9E084132B2\""
        ],
        "Server": [
          "Microsoft-HTTPAPI/2.0"
        ],
        "Vary": [
          "Accept-Encoding"
        ],
        "x-ms-ratelimit-remaining-subscription-reads": [
          "14990"
        ],
        "request-id": [
          "74e8798c-2b31-4145-8bd3-d5944a58ba17"
        ],
        "Strict-Transport-Security": [
          "max-age=31536000; includeSubDomains"
        ],
        "X-Content-Type-Options": [
          "nosniff"
        ],
        "x-ms-request-id": [
          "fd84f7c2-c31a-4ed6-b248-71929ffd6691"
        ],
        "x-ms-correlation-request-id": [
          "fd84f7c2-c31a-4ed6-b248-71929ffd6691"
        ],
        "x-ms-routing-request-id": [
          "WESTUS2:20180320T200709Z:fd84f7c2-c31a-4ed6-b248-71929ffd6691"
        ]
      },
      "StatusCode": 200
    },
    {
      "RequestUri": "/subscriptions/10d0b7c6-9243-4713-91a9-2730375d3a1b/resourceGroups/BatchAIResourceGroup5333/providers/Microsoft.BatchAI/clusters/testjobcreationanddeletion_cluster?api-version=2018-03-01",
      "EncodedRequestUri": "L3N1YnNjcmlwdGlvbnMvMTBkMGI3YzYtOTI0My00NzEzLTkxYTktMjczMDM3NWQzYTFiL3Jlc291cmNlR3JvdXBzL0JhdGNoQUlSZXNvdXJjZUdyb3VwNTMzMy9wcm92aWRlcnMvTWljcm9zb2Z0LkJhdGNoQUkvY2x1c3RlcnMvdGVzdGpvYmNyZWF0aW9uYW5kZGVsZXRpb25fY2x1c3Rlcj9hcGktdmVyc2lvbj0yMDE4LTAzLTAx",
      "RequestMethod": "GET",
      "RequestBody": "",
      "RequestHeaders": {
        "x-ms-client-request-id": [
          "41645bff-cfee-439d-b298-48d34d00ab2b"
        ],
        "accept-language": [
          "en-US"
        ],
        "User-Agent": [
          "FxVersion/4.6.25211.01",
          "Microsoft.Azure.Management.BatchAI.BatchAIManagementClient/1.10.0.0"
        ]
      },
      "ResponseBody": "{\r\n  \"id\": \"/subscriptions/10d0b7c6-9243-4713-91a9-2730375d3a1b/resourceGroups/batchairesourcegroup5333/providers/Microsoft.BatchAI/clusters/testjobcreationanddeletion_cluster\",\r\n  \"name\": \"testjobcreationanddeletion_cluster\",\r\n  \"type\": \"Microsoft.BatchAI/Clusters\",\r\n  \"location\": \"eastus\",\r\n  \"properties\": {\r\n    \"provisioningState\": \"succeeded\",\r\n    \"allocationState\": \"resizing\",\r\n    \"creationTime\": \"2018-03-20T20:06:13.726Z\",\r\n    \"allocationStateTransitionTime\": \"2018-03-20T20:06:13.726Z\",\r\n    \"provisioningStateTransitionTime\": \"2018-03-20T20:06:14.726Z\",\r\n    \"vmSize\": \"STANDARD_D1\",\r\n    \"currentNodeCount\": 0,\r\n    \"nodeStateCounts\": {\r\n      \"runningNodeCount\": 0,\r\n      \"idleNodeCount\": 0,\r\n      \"unusableNodeCount\": 0,\r\n      \"preparingNodeCount\": 0,\r\n      \"leavingNodeCount\": 0\r\n    },\r\n    \"vmPriority\": \"dedicated\",\r\n    \"scaleSettings\": {\r\n      \"manual\": {\r\n        \"targetNodeCount\": 1,\r\n        \"nodeDeallocationOption\": \"requeue\"\r\n      }\r\n    },\r\n    \"virtualMachineConfiguration\": {\r\n      \"imageReference\": {\r\n        \"publisher\": \"Canonical\",\r\n        \"offer\": \"UbuntuServer\",\r\n        \"sku\": \"16.04-LTS\",\r\n        \"version\": \"latest\"\r\n      }\r\n    },\r\n    \"userAccountSettings\": {\r\n      \"adminUserName\": \"demoUser\"\r\n    }\r\n  }\r\n}",
      "ResponseHeaders": {
        "Content-Type": [
          "application/json; charset=utf-8"
        ],
        "Expires": [
          "-1"
        ],
        "Last-Modified": [
          "Tue, 20 Mar 2018 20:06:13 GMT"
        ],
        "Cache-Control": [
          "no-cache"
        ],
        "Date": [
          "Tue, 20 Mar 2018 20:07:14 GMT"
        ],
        "Pragma": [
          "no-cache"
        ],
        "Transfer-Encoding": [
          "chunked"
        ],
        "ETag": [
          "\"0x8D58E9E084132B2\""
        ],
        "Server": [
          "Microsoft-HTTPAPI/2.0"
        ],
        "Vary": [
          "Accept-Encoding"
        ],
        "x-ms-ratelimit-remaining-subscription-reads": [
          "14989"
        ],
        "request-id": [
          "ed580433-d62f-42d8-abf1-476c9cc9a94c"
        ],
        "Strict-Transport-Security": [
          "max-age=31536000; includeSubDomains"
        ],
        "X-Content-Type-Options": [
          "nosniff"
        ],
        "x-ms-request-id": [
          "ef55a92b-f5ad-4a5a-8e8c-52ed5346d15b"
        ],
        "x-ms-correlation-request-id": [
          "ef55a92b-f5ad-4a5a-8e8c-52ed5346d15b"
        ],
        "x-ms-routing-request-id": [
          "WESTUS2:20180320T200714Z:ef55a92b-f5ad-4a5a-8e8c-52ed5346d15b"
        ]
      },
      "StatusCode": 200
    },
    {
      "RequestUri": "/subscriptions/10d0b7c6-9243-4713-91a9-2730375d3a1b/resourceGroups/BatchAIResourceGroup5333/providers/Microsoft.BatchAI/clusters/testjobcreationanddeletion_cluster?api-version=2018-03-01",
      "EncodedRequestUri": "L3N1YnNjcmlwdGlvbnMvMTBkMGI3YzYtOTI0My00NzEzLTkxYTktMjczMDM3NWQzYTFiL3Jlc291cmNlR3JvdXBzL0JhdGNoQUlSZXNvdXJjZUdyb3VwNTMzMy9wcm92aWRlcnMvTWljcm9zb2Z0LkJhdGNoQUkvY2x1c3RlcnMvdGVzdGpvYmNyZWF0aW9uYW5kZGVsZXRpb25fY2x1c3Rlcj9hcGktdmVyc2lvbj0yMDE4LTAzLTAx",
      "RequestMethod": "GET",
      "RequestBody": "",
      "RequestHeaders": {
        "x-ms-client-request-id": [
          "75dfa33e-130c-423b-8acb-e9ed5dc91a63"
        ],
        "accept-language": [
          "en-US"
        ],
        "User-Agent": [
          "FxVersion/4.6.25211.01",
          "Microsoft.Azure.Management.BatchAI.BatchAIManagementClient/1.10.0.0"
        ]
      },
      "ResponseBody": "{\r\n  \"id\": \"/subscriptions/10d0b7c6-9243-4713-91a9-2730375d3a1b/resourceGroups/batchairesourcegroup5333/providers/Microsoft.BatchAI/clusters/testjobcreationanddeletion_cluster\",\r\n  \"name\": \"testjobcreationanddeletion_cluster\",\r\n  \"type\": \"Microsoft.BatchAI/Clusters\",\r\n  \"location\": \"eastus\",\r\n  \"properties\": {\r\n    \"provisioningState\": \"succeeded\",\r\n    \"allocationState\": \"resizing\",\r\n    \"creationTime\": \"2018-03-20T20:06:13.726Z\",\r\n    \"allocationStateTransitionTime\": \"2018-03-20T20:06:13.726Z\",\r\n    \"provisioningStateTransitionTime\": \"2018-03-20T20:06:14.726Z\",\r\n    \"vmSize\": \"STANDARD_D1\",\r\n    \"currentNodeCount\": 0,\r\n    \"nodeStateCounts\": {\r\n      \"runningNodeCount\": 0,\r\n      \"idleNodeCount\": 0,\r\n      \"unusableNodeCount\": 0,\r\n      \"preparingNodeCount\": 0,\r\n      \"leavingNodeCount\": 0\r\n    },\r\n    \"vmPriority\": \"dedicated\",\r\n    \"scaleSettings\": {\r\n      \"manual\": {\r\n        \"targetNodeCount\": 1,\r\n        \"nodeDeallocationOption\": \"requeue\"\r\n      }\r\n    },\r\n    \"virtualMachineConfiguration\": {\r\n      \"imageReference\": {\r\n        \"publisher\": \"Canonical\",\r\n        \"offer\": \"UbuntuServer\",\r\n        \"sku\": \"16.04-LTS\",\r\n        \"version\": \"latest\"\r\n      }\r\n    },\r\n    \"userAccountSettings\": {\r\n      \"adminUserName\": \"demoUser\"\r\n    }\r\n  }\r\n}",
      "ResponseHeaders": {
        "Content-Type": [
          "application/json; charset=utf-8"
        ],
        "Expires": [
          "-1"
        ],
        "Last-Modified": [
          "Tue, 20 Mar 2018 20:06:13 GMT"
        ],
        "Cache-Control": [
          "no-cache"
        ],
        "Date": [
          "Tue, 20 Mar 2018 20:07:19 GMT"
        ],
        "Pragma": [
          "no-cache"
        ],
        "Transfer-Encoding": [
          "chunked"
        ],
        "ETag": [
          "\"0x8D58E9E084132B2\""
        ],
        "Server": [
          "Microsoft-HTTPAPI/2.0"
        ],
        "Vary": [
          "Accept-Encoding"
        ],
        "x-ms-ratelimit-remaining-subscription-reads": [
          "14988"
        ],
        "request-id": [
          "7878cc19-e4f0-413b-8f80-f22746bf680b"
        ],
        "Strict-Transport-Security": [
          "max-age=31536000; includeSubDomains"
        ],
        "X-Content-Type-Options": [
          "nosniff"
        ],
        "x-ms-request-id": [
          "4cadc4db-3e0c-4d92-9bed-526d5648d5b2"
        ],
        "x-ms-correlation-request-id": [
          "4cadc4db-3e0c-4d92-9bed-526d5648d5b2"
        ],
        "x-ms-routing-request-id": [
          "WESTUS2:20180320T200720Z:4cadc4db-3e0c-4d92-9bed-526d5648d5b2"
        ]
      },
      "StatusCode": 200
    },
    {
      "RequestUri": "/subscriptions/10d0b7c6-9243-4713-91a9-2730375d3a1b/resourceGroups/BatchAIResourceGroup5333/providers/Microsoft.BatchAI/clusters/testjobcreationanddeletion_cluster?api-version=2018-03-01",
      "EncodedRequestUri": "L3N1YnNjcmlwdGlvbnMvMTBkMGI3YzYtOTI0My00NzEzLTkxYTktMjczMDM3NWQzYTFiL3Jlc291cmNlR3JvdXBzL0JhdGNoQUlSZXNvdXJjZUdyb3VwNTMzMy9wcm92aWRlcnMvTWljcm9zb2Z0LkJhdGNoQUkvY2x1c3RlcnMvdGVzdGpvYmNyZWF0aW9uYW5kZGVsZXRpb25fY2x1c3Rlcj9hcGktdmVyc2lvbj0yMDE4LTAzLTAx",
      "RequestMethod": "GET",
      "RequestBody": "",
      "RequestHeaders": {
        "x-ms-client-request-id": [
          "871a015a-0f90-4489-91a2-28894fe28391"
        ],
        "accept-language": [
          "en-US"
        ],
        "User-Agent": [
          "FxVersion/4.6.25211.01",
          "Microsoft.Azure.Management.BatchAI.BatchAIManagementClient/1.10.0.0"
        ]
      },
      "ResponseBody": "{\r\n  \"id\": \"/subscriptions/10d0b7c6-9243-4713-91a9-2730375d3a1b/resourceGroups/batchairesourcegroup5333/providers/Microsoft.BatchAI/clusters/testjobcreationanddeletion_cluster\",\r\n  \"name\": \"testjobcreationanddeletion_cluster\",\r\n  \"type\": \"Microsoft.BatchAI/Clusters\",\r\n  \"location\": \"eastus\",\r\n  \"properties\": {\r\n    \"provisioningState\": \"succeeded\",\r\n    \"allocationState\": \"resizing\",\r\n    \"creationTime\": \"2018-03-20T20:06:13.726Z\",\r\n    \"allocationStateTransitionTime\": \"2018-03-20T20:06:13.726Z\",\r\n    \"provisioningStateTransitionTime\": \"2018-03-20T20:06:14.726Z\",\r\n    \"vmSize\": \"STANDARD_D1\",\r\n    \"currentNodeCount\": 0,\r\n    \"nodeStateCounts\": {\r\n      \"runningNodeCount\": 0,\r\n      \"idleNodeCount\": 0,\r\n      \"unusableNodeCount\": 0,\r\n      \"preparingNodeCount\": 0,\r\n      \"leavingNodeCount\": 0\r\n    },\r\n    \"vmPriority\": \"dedicated\",\r\n    \"scaleSettings\": {\r\n      \"manual\": {\r\n        \"targetNodeCount\": 1,\r\n        \"nodeDeallocationOption\": \"requeue\"\r\n      }\r\n    },\r\n    \"virtualMachineConfiguration\": {\r\n      \"imageReference\": {\r\n        \"publisher\": \"Canonical\",\r\n        \"offer\": \"UbuntuServer\",\r\n        \"sku\": \"16.04-LTS\",\r\n        \"version\": \"latest\"\r\n      }\r\n    },\r\n    \"userAccountSettings\": {\r\n      \"adminUserName\": \"demoUser\"\r\n    }\r\n  }\r\n}",
      "ResponseHeaders": {
        "Content-Type": [
          "application/json; charset=utf-8"
        ],
        "Expires": [
          "-1"
        ],
        "Last-Modified": [
          "Tue, 20 Mar 2018 20:06:13 GMT"
        ],
        "Cache-Control": [
          "no-cache"
        ],
        "Date": [
          "Tue, 20 Mar 2018 20:07:24 GMT"
        ],
        "Pragma": [
          "no-cache"
        ],
        "Transfer-Encoding": [
          "chunked"
        ],
        "ETag": [
          "\"0x8D58E9E084132B2\""
        ],
        "Server": [
          "Microsoft-HTTPAPI/2.0"
        ],
        "Vary": [
          "Accept-Encoding"
        ],
        "x-ms-ratelimit-remaining-subscription-reads": [
          "14987"
        ],
        "request-id": [
          "92097002-1a31-418c-b583-7c6cbc7f7803"
        ],
        "Strict-Transport-Security": [
          "max-age=31536000; includeSubDomains"
        ],
        "X-Content-Type-Options": [
          "nosniff"
        ],
        "x-ms-request-id": [
          "d81bb1c1-67c4-48fb-98ed-9673aa31556a"
        ],
        "x-ms-correlation-request-id": [
          "d81bb1c1-67c4-48fb-98ed-9673aa31556a"
        ],
        "x-ms-routing-request-id": [
          "WESTUS2:20180320T200725Z:d81bb1c1-67c4-48fb-98ed-9673aa31556a"
        ]
      },
      "StatusCode": 200
    },
    {
      "RequestUri": "/subscriptions/10d0b7c6-9243-4713-91a9-2730375d3a1b/resourceGroups/BatchAIResourceGroup5333/providers/Microsoft.BatchAI/clusters/testjobcreationanddeletion_cluster?api-version=2018-03-01",
      "EncodedRequestUri": "L3N1YnNjcmlwdGlvbnMvMTBkMGI3YzYtOTI0My00NzEzLTkxYTktMjczMDM3NWQzYTFiL3Jlc291cmNlR3JvdXBzL0JhdGNoQUlSZXNvdXJjZUdyb3VwNTMzMy9wcm92aWRlcnMvTWljcm9zb2Z0LkJhdGNoQUkvY2x1c3RlcnMvdGVzdGpvYmNyZWF0aW9uYW5kZGVsZXRpb25fY2x1c3Rlcj9hcGktdmVyc2lvbj0yMDE4LTAzLTAx",
      "RequestMethod": "GET",
      "RequestBody": "",
      "RequestHeaders": {
        "x-ms-client-request-id": [
          "de086765-4889-48e2-be95-976b07749cc0"
        ],
        "accept-language": [
          "en-US"
        ],
        "User-Agent": [
          "FxVersion/4.6.25211.01",
          "Microsoft.Azure.Management.BatchAI.BatchAIManagementClient/1.10.0.0"
        ]
      },
      "ResponseBody": "{\r\n  \"id\": \"/subscriptions/10d0b7c6-9243-4713-91a9-2730375d3a1b/resourceGroups/batchairesourcegroup5333/providers/Microsoft.BatchAI/clusters/testjobcreationanddeletion_cluster\",\r\n  \"name\": \"testjobcreationanddeletion_cluster\",\r\n  \"type\": \"Microsoft.BatchAI/Clusters\",\r\n  \"location\": \"eastus\",\r\n  \"properties\": {\r\n    \"provisioningState\": \"succeeded\",\r\n    \"allocationState\": \"resizing\",\r\n    \"creationTime\": \"2018-03-20T20:06:13.726Z\",\r\n    \"allocationStateTransitionTime\": \"2018-03-20T20:06:13.726Z\",\r\n    \"provisioningStateTransitionTime\": \"2018-03-20T20:06:14.726Z\",\r\n    \"vmSize\": \"STANDARD_D1\",\r\n    \"currentNodeCount\": 0,\r\n    \"nodeStateCounts\": {\r\n      \"runningNodeCount\": 0,\r\n      \"idleNodeCount\": 0,\r\n      \"unusableNodeCount\": 0,\r\n      \"preparingNodeCount\": 0,\r\n      \"leavingNodeCount\": 0\r\n    },\r\n    \"vmPriority\": \"dedicated\",\r\n    \"scaleSettings\": {\r\n      \"manual\": {\r\n        \"targetNodeCount\": 1,\r\n        \"nodeDeallocationOption\": \"requeue\"\r\n      }\r\n    },\r\n    \"virtualMachineConfiguration\": {\r\n      \"imageReference\": {\r\n        \"publisher\": \"Canonical\",\r\n        \"offer\": \"UbuntuServer\",\r\n        \"sku\": \"16.04-LTS\",\r\n        \"version\": \"latest\"\r\n      }\r\n    },\r\n    \"userAccountSettings\": {\r\n      \"adminUserName\": \"demoUser\"\r\n    }\r\n  }\r\n}",
      "ResponseHeaders": {
        "Content-Type": [
          "application/json; charset=utf-8"
        ],
        "Expires": [
          "-1"
        ],
        "Last-Modified": [
          "Tue, 20 Mar 2018 20:06:13 GMT"
        ],
        "Cache-Control": [
          "no-cache"
        ],
        "Date": [
          "Tue, 20 Mar 2018 20:07:29 GMT"
        ],
        "Pragma": [
          "no-cache"
        ],
        "Transfer-Encoding": [
          "chunked"
        ],
        "ETag": [
          "\"0x8D58E9E084132B2\""
        ],
        "Server": [
          "Microsoft-HTTPAPI/2.0"
        ],
        "Vary": [
          "Accept-Encoding"
        ],
        "x-ms-ratelimit-remaining-subscription-reads": [
          "14986"
        ],
        "request-id": [
          "eeb861f1-bb81-437e-b17e-445b1ebc1f6c"
        ],
        "Strict-Transport-Security": [
          "max-age=31536000; includeSubDomains"
        ],
        "X-Content-Type-Options": [
          "nosniff"
        ],
        "x-ms-request-id": [
          "341016ee-f230-4a40-a7d8-29597c690dda"
        ],
        "x-ms-correlation-request-id": [
          "341016ee-f230-4a40-a7d8-29597c690dda"
        ],
        "x-ms-routing-request-id": [
          "WESTUS2:20180320T200730Z:341016ee-f230-4a40-a7d8-29597c690dda"
        ]
      },
      "StatusCode": 200
    },
    {
      "RequestUri": "/subscriptions/10d0b7c6-9243-4713-91a9-2730375d3a1b/resourceGroups/BatchAIResourceGroup5333/providers/Microsoft.BatchAI/clusters/testjobcreationanddeletion_cluster?api-version=2018-03-01",
      "EncodedRequestUri": "L3N1YnNjcmlwdGlvbnMvMTBkMGI3YzYtOTI0My00NzEzLTkxYTktMjczMDM3NWQzYTFiL3Jlc291cmNlR3JvdXBzL0JhdGNoQUlSZXNvdXJjZUdyb3VwNTMzMy9wcm92aWRlcnMvTWljcm9zb2Z0LkJhdGNoQUkvY2x1c3RlcnMvdGVzdGpvYmNyZWF0aW9uYW5kZGVsZXRpb25fY2x1c3Rlcj9hcGktdmVyc2lvbj0yMDE4LTAzLTAx",
      "RequestMethod": "GET",
      "RequestBody": "",
      "RequestHeaders": {
        "x-ms-client-request-id": [
          "a787ba3e-73bc-4d97-9bf4-ab46d42261ff"
        ],
        "accept-language": [
          "en-US"
        ],
        "User-Agent": [
          "FxVersion/4.6.25211.01",
          "Microsoft.Azure.Management.BatchAI.BatchAIManagementClient/1.10.0.0"
        ]
      },
      "ResponseBody": "{\r\n  \"id\": \"/subscriptions/10d0b7c6-9243-4713-91a9-2730375d3a1b/resourceGroups/batchairesourcegroup5333/providers/Microsoft.BatchAI/clusters/testjobcreationanddeletion_cluster\",\r\n  \"name\": \"testjobcreationanddeletion_cluster\",\r\n  \"type\": \"Microsoft.BatchAI/Clusters\",\r\n  \"location\": \"eastus\",\r\n  \"properties\": {\r\n    \"provisioningState\": \"succeeded\",\r\n    \"allocationState\": \"steady\",\r\n    \"creationTime\": \"2018-03-20T20:06:13.726Z\",\r\n    \"allocationStateTransitionTime\": \"2018-03-20T20:07:40.064Z\",\r\n    \"provisioningStateTransitionTime\": \"2018-03-20T20:06:14.726Z\",\r\n    \"vmSize\": \"STANDARD_D1\",\r\n    \"currentNodeCount\": 1,\r\n    \"nodeStateCounts\": {\r\n      \"runningNodeCount\": 0,\r\n      \"idleNodeCount\": 0,\r\n      \"unusableNodeCount\": 0,\r\n      \"preparingNodeCount\": 1,\r\n      \"leavingNodeCount\": 0\r\n    },\r\n    \"vmPriority\": \"dedicated\",\r\n    \"scaleSettings\": {\r\n      \"manual\": {\r\n        \"targetNodeCount\": 1,\r\n        \"nodeDeallocationOption\": \"requeue\"\r\n      }\r\n    },\r\n    \"virtualMachineConfiguration\": {\r\n      \"imageReference\": {\r\n        \"publisher\": \"Canonical\",\r\n        \"offer\": \"UbuntuServer\",\r\n        \"sku\": \"16.04-LTS\",\r\n        \"version\": \"latest\"\r\n      }\r\n    },\r\n    \"userAccountSettings\": {\r\n      \"adminUserName\": \"demoUser\"\r\n    }\r\n  }\r\n}",
      "ResponseHeaders": {
        "Content-Type": [
          "application/json; charset=utf-8"
        ],
        "Expires": [
          "-1"
        ],
        "Last-Modified": [
          "Tue, 20 Mar 2018 20:06:13 GMT"
        ],
        "Cache-Control": [
          "no-cache"
        ],
        "Date": [
          "Tue, 20 Mar 2018 20:07:47 GMT"
        ],
        "Pragma": [
          "no-cache"
        ],
        "Transfer-Encoding": [
          "chunked"
        ],
        "ETag": [
          "\"0x8D58E9E084132B2\""
        ],
        "Server": [
          "Microsoft-HTTPAPI/2.0"
        ],
        "Vary": [
          "Accept-Encoding"
        ],
        "x-ms-ratelimit-remaining-subscription-reads": [
          "14985"
        ],
        "request-id": [
          "e66bcde9-a20b-4e8b-9892-6452c98ab170"
        ],
        "Strict-Transport-Security": [
          "max-age=31536000; includeSubDomains"
        ],
        "X-Content-Type-Options": [
          "nosniff"
        ],
        "x-ms-request-id": [
          "1dd2afb5-2d09-4d55-8a39-3c6cc48632ad"
        ],
        "x-ms-correlation-request-id": [
          "1dd2afb5-2d09-4d55-8a39-3c6cc48632ad"
        ],
        "x-ms-routing-request-id": [
          "WESTUS2:20180320T200748Z:1dd2afb5-2d09-4d55-8a39-3c6cc48632ad"
        ]
      },
      "StatusCode": 200
    },
    {
      "RequestUri": "/subscriptions/10d0b7c6-9243-4713-91a9-2730375d3a1b/resourceGroups/BatchAIResourceGroup5333/providers/Microsoft.BatchAI/clusters/testjobcreationanddeletion_cluster?api-version=2018-03-01",
      "EncodedRequestUri": "L3N1YnNjcmlwdGlvbnMvMTBkMGI3YzYtOTI0My00NzEzLTkxYTktMjczMDM3NWQzYTFiL3Jlc291cmNlR3JvdXBzL0JhdGNoQUlSZXNvdXJjZUdyb3VwNTMzMy9wcm92aWRlcnMvTWljcm9zb2Z0LkJhdGNoQUkvY2x1c3RlcnMvdGVzdGpvYmNyZWF0aW9uYW5kZGVsZXRpb25fY2x1c3Rlcj9hcGktdmVyc2lvbj0yMDE4LTAzLTAx",
      "RequestMethod": "GET",
      "RequestBody": "",
      "RequestHeaders": {
        "x-ms-client-request-id": [
          "bf95ed85-eb8b-4ff8-a91e-983aa6824887"
        ],
        "accept-language": [
          "en-US"
        ],
        "User-Agent": [
          "FxVersion/4.6.25211.01",
          "Microsoft.Azure.Management.BatchAI.BatchAIManagementClient/1.10.0.0"
        ]
      },
      "ResponseBody": "{\r\n  \"id\": \"/subscriptions/10d0b7c6-9243-4713-91a9-2730375d3a1b/resourceGroups/batchairesourcegroup5333/providers/Microsoft.BatchAI/clusters/testjobcreationanddeletion_cluster\",\r\n  \"name\": \"testjobcreationanddeletion_cluster\",\r\n  \"type\": \"Microsoft.BatchAI/Clusters\",\r\n  \"location\": \"eastus\",\r\n  \"properties\": {\r\n    \"provisioningState\": \"succeeded\",\r\n    \"allocationState\": \"steady\",\r\n    \"creationTime\": \"2018-03-20T20:06:13.726Z\",\r\n    \"allocationStateTransitionTime\": \"2018-03-20T20:07:40.064Z\",\r\n    \"provisioningStateTransitionTime\": \"2018-03-20T20:06:14.726Z\",\r\n    \"vmSize\": \"STANDARD_D1\",\r\n    \"currentNodeCount\": 1,\r\n    \"nodeStateCounts\": {\r\n      \"runningNodeCount\": 0,\r\n      \"idleNodeCount\": 0,\r\n      \"unusableNodeCount\": 0,\r\n      \"preparingNodeCount\": 1,\r\n      \"leavingNodeCount\": 0\r\n    },\r\n    \"vmPriority\": \"dedicated\",\r\n    \"scaleSettings\": {\r\n      \"manual\": {\r\n        \"targetNodeCount\": 1,\r\n        \"nodeDeallocationOption\": \"requeue\"\r\n      }\r\n    },\r\n    \"virtualMachineConfiguration\": {\r\n      \"imageReference\": {\r\n        \"publisher\": \"Canonical\",\r\n        \"offer\": \"UbuntuServer\",\r\n        \"sku\": \"16.04-LTS\",\r\n        \"version\": \"latest\"\r\n      }\r\n    },\r\n    \"userAccountSettings\": {\r\n      \"adminUserName\": \"demoUser\"\r\n    }\r\n  }\r\n}",
      "ResponseHeaders": {
        "Content-Type": [
          "application/json; charset=utf-8"
        ],
        "Expires": [
          "-1"
        ],
        "Last-Modified": [
          "Tue, 20 Mar 2018 20:06:13 GMT"
        ],
        "Cache-Control": [
          "no-cache"
        ],
        "Date": [
          "Tue, 20 Mar 2018 20:07:52 GMT"
        ],
        "Pragma": [
          "no-cache"
        ],
        "Transfer-Encoding": [
          "chunked"
        ],
        "ETag": [
          "\"0x8D58E9E084132B2\""
        ],
        "Server": [
          "Microsoft-HTTPAPI/2.0"
        ],
        "Vary": [
          "Accept-Encoding"
        ],
        "x-ms-ratelimit-remaining-subscription-reads": [
          "14984"
        ],
        "request-id": [
          "ae8e7049-b855-4d3a-88a4-a11f6992d231"
        ],
        "Strict-Transport-Security": [
          "max-age=31536000; includeSubDomains"
        ],
        "X-Content-Type-Options": [
          "nosniff"
        ],
        "x-ms-request-id": [
          "6fe6b306-cd9a-4235-8a4b-a62e27ba1648"
        ],
        "x-ms-correlation-request-id": [
          "6fe6b306-cd9a-4235-8a4b-a62e27ba1648"
        ],
        "x-ms-routing-request-id": [
          "WESTUS2:20180320T200753Z:6fe6b306-cd9a-4235-8a4b-a62e27ba1648"
        ]
      },
      "StatusCode": 200
    },
    {
      "RequestUri": "/subscriptions/10d0b7c6-9243-4713-91a9-2730375d3a1b/resourceGroups/BatchAIResourceGroup5333/providers/Microsoft.BatchAI/clusters/testjobcreationanddeletion_cluster?api-version=2018-03-01",
      "EncodedRequestUri": "L3N1YnNjcmlwdGlvbnMvMTBkMGI3YzYtOTI0My00NzEzLTkxYTktMjczMDM3NWQzYTFiL3Jlc291cmNlR3JvdXBzL0JhdGNoQUlSZXNvdXJjZUdyb3VwNTMzMy9wcm92aWRlcnMvTWljcm9zb2Z0LkJhdGNoQUkvY2x1c3RlcnMvdGVzdGpvYmNyZWF0aW9uYW5kZGVsZXRpb25fY2x1c3Rlcj9hcGktdmVyc2lvbj0yMDE4LTAzLTAx",
      "RequestMethod": "GET",
      "RequestBody": "",
      "RequestHeaders": {
        "x-ms-client-request-id": [
          "2ad6b0d8-8529-47cb-a042-3a1ed5c3e6a0"
        ],
        "accept-language": [
          "en-US"
        ],
        "User-Agent": [
          "FxVersion/4.6.25211.01",
          "Microsoft.Azure.Management.BatchAI.BatchAIManagementClient/1.10.0.0"
        ]
      },
      "ResponseBody": "{\r\n  \"id\": \"/subscriptions/10d0b7c6-9243-4713-91a9-2730375d3a1b/resourceGroups/batchairesourcegroup5333/providers/Microsoft.BatchAI/clusters/testjobcreationanddeletion_cluster\",\r\n  \"name\": \"testjobcreationanddeletion_cluster\",\r\n  \"type\": \"Microsoft.BatchAI/Clusters\",\r\n  \"location\": \"eastus\",\r\n  \"properties\": {\r\n    \"provisioningState\": \"succeeded\",\r\n    \"allocationState\": \"steady\",\r\n    \"creationTime\": \"2018-03-20T20:06:13.726Z\",\r\n    \"allocationStateTransitionTime\": \"2018-03-20T20:07:40.064Z\",\r\n    \"provisioningStateTransitionTime\": \"2018-03-20T20:06:14.726Z\",\r\n    \"vmSize\": \"STANDARD_D1\",\r\n    \"currentNodeCount\": 1,\r\n    \"nodeStateCounts\": {\r\n      \"runningNodeCount\": 0,\r\n      \"idleNodeCount\": 0,\r\n      \"unusableNodeCount\": 0,\r\n      \"preparingNodeCount\": 1,\r\n      \"leavingNodeCount\": 0\r\n    },\r\n    \"vmPriority\": \"dedicated\",\r\n    \"scaleSettings\": {\r\n      \"manual\": {\r\n        \"targetNodeCount\": 1,\r\n        \"nodeDeallocationOption\": \"requeue\"\r\n      }\r\n    },\r\n    \"virtualMachineConfiguration\": {\r\n      \"imageReference\": {\r\n        \"publisher\": \"Canonical\",\r\n        \"offer\": \"UbuntuServer\",\r\n        \"sku\": \"16.04-LTS\",\r\n        \"version\": \"latest\"\r\n      }\r\n    },\r\n    \"userAccountSettings\": {\r\n      \"adminUserName\": \"demoUser\"\r\n    }\r\n  }\r\n}",
      "ResponseHeaders": {
        "Content-Type": [
          "application/json; charset=utf-8"
        ],
        "Expires": [
          "-1"
        ],
        "Last-Modified": [
          "Tue, 20 Mar 2018 20:06:13 GMT"
        ],
        "Cache-Control": [
          "no-cache"
        ],
        "Date": [
          "Tue, 20 Mar 2018 20:07:57 GMT"
        ],
        "Pragma": [
          "no-cache"
        ],
        "Transfer-Encoding": [
          "chunked"
        ],
        "ETag": [
          "\"0x8D58E9E084132B2\""
        ],
        "Server": [
          "Microsoft-HTTPAPI/2.0"
        ],
        "Vary": [
          "Accept-Encoding"
        ],
        "x-ms-ratelimit-remaining-subscription-reads": [
          "14983"
        ],
        "request-id": [
          "eda8651d-bc0e-4a3f-a60b-fd9b69675155"
        ],
        "Strict-Transport-Security": [
          "max-age=31536000; includeSubDomains"
        ],
        "X-Content-Type-Options": [
          "nosniff"
        ],
        "x-ms-request-id": [
          "130699a2-888b-48ff-919c-aaeea9c7fdfe"
        ],
        "x-ms-correlation-request-id": [
          "130699a2-888b-48ff-919c-aaeea9c7fdfe"
        ],
        "x-ms-routing-request-id": [
          "WESTUS2:20180320T200758Z:130699a2-888b-48ff-919c-aaeea9c7fdfe"
        ]
      },
      "StatusCode": 200
    },
    {
      "RequestUri": "/subscriptions/10d0b7c6-9243-4713-91a9-2730375d3a1b/resourceGroups/BatchAIResourceGroup5333/providers/Microsoft.BatchAI/clusters/testjobcreationanddeletion_cluster?api-version=2018-03-01",
      "EncodedRequestUri": "L3N1YnNjcmlwdGlvbnMvMTBkMGI3YzYtOTI0My00NzEzLTkxYTktMjczMDM3NWQzYTFiL3Jlc291cmNlR3JvdXBzL0JhdGNoQUlSZXNvdXJjZUdyb3VwNTMzMy9wcm92aWRlcnMvTWljcm9zb2Z0LkJhdGNoQUkvY2x1c3RlcnMvdGVzdGpvYmNyZWF0aW9uYW5kZGVsZXRpb25fY2x1c3Rlcj9hcGktdmVyc2lvbj0yMDE4LTAzLTAx",
      "RequestMethod": "GET",
      "RequestBody": "",
      "RequestHeaders": {
        "x-ms-client-request-id": [
          "6b48629d-a8cb-48c8-b1e5-de247c6200c7"
        ],
        "accept-language": [
          "en-US"
        ],
        "User-Agent": [
          "FxVersion/4.6.25211.01",
          "Microsoft.Azure.Management.BatchAI.BatchAIManagementClient/1.10.0.0"
        ]
      },
      "ResponseBody": "{\r\n  \"id\": \"/subscriptions/10d0b7c6-9243-4713-91a9-2730375d3a1b/resourceGroups/batchairesourcegroup5333/providers/Microsoft.BatchAI/clusters/testjobcreationanddeletion_cluster\",\r\n  \"name\": \"testjobcreationanddeletion_cluster\",\r\n  \"type\": \"Microsoft.BatchAI/Clusters\",\r\n  \"location\": \"eastus\",\r\n  \"properties\": {\r\n    \"provisioningState\": \"succeeded\",\r\n    \"allocationState\": \"steady\",\r\n    \"creationTime\": \"2018-03-20T20:06:13.726Z\",\r\n    \"allocationStateTransitionTime\": \"2018-03-20T20:07:40.064Z\",\r\n    \"provisioningStateTransitionTime\": \"2018-03-20T20:06:14.726Z\",\r\n    \"vmSize\": \"STANDARD_D1\",\r\n    \"currentNodeCount\": 1,\r\n    \"nodeStateCounts\": {\r\n      \"runningNodeCount\": 0,\r\n      \"idleNodeCount\": 0,\r\n      \"unusableNodeCount\": 0,\r\n      \"preparingNodeCount\": 1,\r\n      \"leavingNodeCount\": 0\r\n    },\r\n    \"vmPriority\": \"dedicated\",\r\n    \"scaleSettings\": {\r\n      \"manual\": {\r\n        \"targetNodeCount\": 1,\r\n        \"nodeDeallocationOption\": \"requeue\"\r\n      }\r\n    },\r\n    \"virtualMachineConfiguration\": {\r\n      \"imageReference\": {\r\n        \"publisher\": \"Canonical\",\r\n        \"offer\": \"UbuntuServer\",\r\n        \"sku\": \"16.04-LTS\",\r\n        \"version\": \"latest\"\r\n      }\r\n    },\r\n    \"userAccountSettings\": {\r\n      \"adminUserName\": \"demoUser\"\r\n    }\r\n  }\r\n}",
      "ResponseHeaders": {
        "Content-Type": [
          "application/json; charset=utf-8"
        ],
        "Expires": [
          "-1"
        ],
        "Last-Modified": [
          "Tue, 20 Mar 2018 20:06:13 GMT"
        ],
        "Cache-Control": [
          "no-cache"
        ],
        "Date": [
          "Tue, 20 Mar 2018 20:08:03 GMT"
        ],
        "Pragma": [
          "no-cache"
        ],
        "Transfer-Encoding": [
          "chunked"
        ],
        "ETag": [
          "\"0x8D58E9E084132B2\""
        ],
        "Server": [
          "Microsoft-HTTPAPI/2.0"
        ],
        "Vary": [
          "Accept-Encoding"
        ],
        "x-ms-ratelimit-remaining-subscription-reads": [
          "14982"
        ],
        "request-id": [
          "368e2e9b-3ffc-472d-90cf-ed7baf3e0cdc"
        ],
        "Strict-Transport-Security": [
          "max-age=31536000; includeSubDomains"
        ],
        "X-Content-Type-Options": [
          "nosniff"
        ],
        "x-ms-request-id": [
          "608d41f8-d7bf-4d6a-a02a-0d8a64f34855"
        ],
        "x-ms-correlation-request-id": [
          "608d41f8-d7bf-4d6a-a02a-0d8a64f34855"
        ],
        "x-ms-routing-request-id": [
          "WESTUS2:20180320T200803Z:608d41f8-d7bf-4d6a-a02a-0d8a64f34855"
        ]
      },
      "StatusCode": 200
    },
    {
      "RequestUri": "/subscriptions/10d0b7c6-9243-4713-91a9-2730375d3a1b/resourceGroups/BatchAIResourceGroup5333/providers/Microsoft.BatchAI/clusters/testjobcreationanddeletion_cluster?api-version=2018-03-01",
      "EncodedRequestUri": "L3N1YnNjcmlwdGlvbnMvMTBkMGI3YzYtOTI0My00NzEzLTkxYTktMjczMDM3NWQzYTFiL3Jlc291cmNlR3JvdXBzL0JhdGNoQUlSZXNvdXJjZUdyb3VwNTMzMy9wcm92aWRlcnMvTWljcm9zb2Z0LkJhdGNoQUkvY2x1c3RlcnMvdGVzdGpvYmNyZWF0aW9uYW5kZGVsZXRpb25fY2x1c3Rlcj9hcGktdmVyc2lvbj0yMDE4LTAzLTAx",
      "RequestMethod": "GET",
      "RequestBody": "",
      "RequestHeaders": {
        "x-ms-client-request-id": [
          "f503ad80-40a0-45fb-9153-fd5117811bee"
        ],
        "accept-language": [
          "en-US"
        ],
        "User-Agent": [
          "FxVersion/4.6.25211.01",
          "Microsoft.Azure.Management.BatchAI.BatchAIManagementClient/1.10.0.0"
        ]
      },
      "ResponseBody": "{\r\n  \"id\": \"/subscriptions/10d0b7c6-9243-4713-91a9-2730375d3a1b/resourceGroups/batchairesourcegroup5333/providers/Microsoft.BatchAI/clusters/testjobcreationanddeletion_cluster\",\r\n  \"name\": \"testjobcreationanddeletion_cluster\",\r\n  \"type\": \"Microsoft.BatchAI/Clusters\",\r\n  \"location\": \"eastus\",\r\n  \"properties\": {\r\n    \"provisioningState\": \"succeeded\",\r\n    \"allocationState\": \"steady\",\r\n    \"creationTime\": \"2018-03-20T20:06:13.726Z\",\r\n    \"allocationStateTransitionTime\": \"2018-03-20T20:07:40.064Z\",\r\n    \"provisioningStateTransitionTime\": \"2018-03-20T20:06:14.726Z\",\r\n    \"vmSize\": \"STANDARD_D1\",\r\n    \"currentNodeCount\": 1,\r\n    \"nodeStateCounts\": {\r\n      \"runningNodeCount\": 0,\r\n      \"idleNodeCount\": 0,\r\n      \"unusableNodeCount\": 0,\r\n      \"preparingNodeCount\": 1,\r\n      \"leavingNodeCount\": 0\r\n    },\r\n    \"vmPriority\": \"dedicated\",\r\n    \"scaleSettings\": {\r\n      \"manual\": {\r\n        \"targetNodeCount\": 1,\r\n        \"nodeDeallocationOption\": \"requeue\"\r\n      }\r\n    },\r\n    \"virtualMachineConfiguration\": {\r\n      \"imageReference\": {\r\n        \"publisher\": \"Canonical\",\r\n        \"offer\": \"UbuntuServer\",\r\n        \"sku\": \"16.04-LTS\",\r\n        \"version\": \"latest\"\r\n      }\r\n    },\r\n    \"userAccountSettings\": {\r\n      \"adminUserName\": \"demoUser\"\r\n    }\r\n  }\r\n}",
      "ResponseHeaders": {
        "Content-Type": [
          "application/json; charset=utf-8"
        ],
        "Expires": [
          "-1"
        ],
        "Last-Modified": [
          "Tue, 20 Mar 2018 20:06:13 GMT"
        ],
        "Cache-Control": [
          "no-cache"
        ],
        "Date": [
          "Tue, 20 Mar 2018 20:08:08 GMT"
        ],
        "Pragma": [
          "no-cache"
        ],
        "Transfer-Encoding": [
          "chunked"
        ],
        "ETag": [
          "\"0x8D58E9E084132B2\""
        ],
        "Server": [
          "Microsoft-HTTPAPI/2.0"
        ],
        "Vary": [
          "Accept-Encoding"
        ],
        "x-ms-ratelimit-remaining-subscription-reads": [
          "14981"
        ],
        "request-id": [
          "f3270a12-1d9d-4792-bd81-dd111904ab9a"
        ],
        "Strict-Transport-Security": [
          "max-age=31536000; includeSubDomains"
        ],
        "X-Content-Type-Options": [
          "nosniff"
        ],
        "x-ms-request-id": [
          "902ffbf8-0653-489b-97cc-501df14095ac"
        ],
        "x-ms-correlation-request-id": [
          "902ffbf8-0653-489b-97cc-501df14095ac"
        ],
        "x-ms-routing-request-id": [
          "WESTUS2:20180320T200808Z:902ffbf8-0653-489b-97cc-501df14095ac"
        ]
      },
      "StatusCode": 200
    },
    {
      "RequestUri": "/subscriptions/10d0b7c6-9243-4713-91a9-2730375d3a1b/resourceGroups/BatchAIResourceGroup5333/providers/Microsoft.BatchAI/clusters/testjobcreationanddeletion_cluster?api-version=2018-03-01",
      "EncodedRequestUri": "L3N1YnNjcmlwdGlvbnMvMTBkMGI3YzYtOTI0My00NzEzLTkxYTktMjczMDM3NWQzYTFiL3Jlc291cmNlR3JvdXBzL0JhdGNoQUlSZXNvdXJjZUdyb3VwNTMzMy9wcm92aWRlcnMvTWljcm9zb2Z0LkJhdGNoQUkvY2x1c3RlcnMvdGVzdGpvYmNyZWF0aW9uYW5kZGVsZXRpb25fY2x1c3Rlcj9hcGktdmVyc2lvbj0yMDE4LTAzLTAx",
      "RequestMethod": "GET",
      "RequestBody": "",
      "RequestHeaders": {
        "x-ms-client-request-id": [
          "c625d0ff-bf7f-4f77-b69c-c545d5b178fb"
        ],
        "accept-language": [
          "en-US"
        ],
        "User-Agent": [
          "FxVersion/4.6.25211.01",
          "Microsoft.Azure.Management.BatchAI.BatchAIManagementClient/1.10.0.0"
        ]
      },
      "ResponseBody": "{\r\n  \"id\": \"/subscriptions/10d0b7c6-9243-4713-91a9-2730375d3a1b/resourceGroups/batchairesourcegroup5333/providers/Microsoft.BatchAI/clusters/testjobcreationanddeletion_cluster\",\r\n  \"name\": \"testjobcreationanddeletion_cluster\",\r\n  \"type\": \"Microsoft.BatchAI/Clusters\",\r\n  \"location\": \"eastus\",\r\n  \"properties\": {\r\n    \"provisioningState\": \"succeeded\",\r\n    \"allocationState\": \"steady\",\r\n    \"creationTime\": \"2018-03-20T20:06:13.726Z\",\r\n    \"allocationStateTransitionTime\": \"2018-03-20T20:07:40.064Z\",\r\n    \"provisioningStateTransitionTime\": \"2018-03-20T20:06:14.726Z\",\r\n    \"vmSize\": \"STANDARD_D1\",\r\n    \"currentNodeCount\": 1,\r\n    \"nodeStateCounts\": {\r\n      \"runningNodeCount\": 0,\r\n      \"idleNodeCount\": 0,\r\n      \"unusableNodeCount\": 0,\r\n      \"preparingNodeCount\": 1,\r\n      \"leavingNodeCount\": 0\r\n    },\r\n    \"vmPriority\": \"dedicated\",\r\n    \"scaleSettings\": {\r\n      \"manual\": {\r\n        \"targetNodeCount\": 1,\r\n        \"nodeDeallocationOption\": \"requeue\"\r\n      }\r\n    },\r\n    \"virtualMachineConfiguration\": {\r\n      \"imageReference\": {\r\n        \"publisher\": \"Canonical\",\r\n        \"offer\": \"UbuntuServer\",\r\n        \"sku\": \"16.04-LTS\",\r\n        \"version\": \"latest\"\r\n      }\r\n    },\r\n    \"userAccountSettings\": {\r\n      \"adminUserName\": \"demoUser\"\r\n    }\r\n  }\r\n}",
      "ResponseHeaders": {
        "Content-Type": [
          "application/json; charset=utf-8"
        ],
        "Expires": [
          "-1"
        ],
        "Last-Modified": [
          "Tue, 20 Mar 2018 20:06:13 GMT"
        ],
        "Cache-Control": [
          "no-cache"
        ],
        "Date": [
          "Tue, 20 Mar 2018 20:08:13 GMT"
        ],
        "Pragma": [
          "no-cache"
        ],
        "Transfer-Encoding": [
          "chunked"
        ],
        "ETag": [
          "\"0x8D58E9E084132B2\""
        ],
        "Server": [
          "Microsoft-HTTPAPI/2.0"
        ],
        "Vary": [
          "Accept-Encoding"
        ],
        "x-ms-ratelimit-remaining-subscription-reads": [
          "14980"
        ],
        "request-id": [
          "1dbb2eea-67cd-42b5-a490-6014e21d8f80"
        ],
        "Strict-Transport-Security": [
          "max-age=31536000; includeSubDomains"
        ],
        "X-Content-Type-Options": [
          "nosniff"
        ],
        "x-ms-request-id": [
          "d2987bff-cc7e-4ce7-9041-23b6f92b2369"
        ],
        "x-ms-correlation-request-id": [
          "d2987bff-cc7e-4ce7-9041-23b6f92b2369"
        ],
        "x-ms-routing-request-id": [
          "WESTUS2:20180320T200813Z:d2987bff-cc7e-4ce7-9041-23b6f92b2369"
        ]
      },
      "StatusCode": 200
    },
    {
      "RequestUri": "/subscriptions/10d0b7c6-9243-4713-91a9-2730375d3a1b/resourceGroups/BatchAIResourceGroup5333/providers/Microsoft.BatchAI/clusters/testjobcreationanddeletion_cluster?api-version=2018-03-01",
      "EncodedRequestUri": "L3N1YnNjcmlwdGlvbnMvMTBkMGI3YzYtOTI0My00NzEzLTkxYTktMjczMDM3NWQzYTFiL3Jlc291cmNlR3JvdXBzL0JhdGNoQUlSZXNvdXJjZUdyb3VwNTMzMy9wcm92aWRlcnMvTWljcm9zb2Z0LkJhdGNoQUkvY2x1c3RlcnMvdGVzdGpvYmNyZWF0aW9uYW5kZGVsZXRpb25fY2x1c3Rlcj9hcGktdmVyc2lvbj0yMDE4LTAzLTAx",
      "RequestMethod": "GET",
      "RequestBody": "",
      "RequestHeaders": {
        "x-ms-client-request-id": [
          "96b3b2e5-c6e6-43b9-98b9-878f5d355ad4"
        ],
        "accept-language": [
          "en-US"
        ],
        "User-Agent": [
          "FxVersion/4.6.25211.01",
          "Microsoft.Azure.Management.BatchAI.BatchAIManagementClient/1.10.0.0"
        ]
      },
      "ResponseBody": "{\r\n  \"id\": \"/subscriptions/10d0b7c6-9243-4713-91a9-2730375d3a1b/resourceGroups/batchairesourcegroup5333/providers/Microsoft.BatchAI/clusters/testjobcreationanddeletion_cluster\",\r\n  \"name\": \"testjobcreationanddeletion_cluster\",\r\n  \"type\": \"Microsoft.BatchAI/Clusters\",\r\n  \"location\": \"eastus\",\r\n  \"properties\": {\r\n    \"provisioningState\": \"succeeded\",\r\n    \"allocationState\": \"steady\",\r\n    \"creationTime\": \"2018-03-20T20:06:13.726Z\",\r\n    \"allocationStateTransitionTime\": \"2018-03-20T20:07:40.064Z\",\r\n    \"provisioningStateTransitionTime\": \"2018-03-20T20:06:14.726Z\",\r\n    \"vmSize\": \"STANDARD_D1\",\r\n    \"currentNodeCount\": 1,\r\n    \"nodeStateCounts\": {\r\n      \"runningNodeCount\": 0,\r\n      \"idleNodeCount\": 0,\r\n      \"unusableNodeCount\": 0,\r\n      \"preparingNodeCount\": 1,\r\n      \"leavingNodeCount\": 0\r\n    },\r\n    \"vmPriority\": \"dedicated\",\r\n    \"scaleSettings\": {\r\n      \"manual\": {\r\n        \"targetNodeCount\": 1,\r\n        \"nodeDeallocationOption\": \"requeue\"\r\n      }\r\n    },\r\n    \"virtualMachineConfiguration\": {\r\n      \"imageReference\": {\r\n        \"publisher\": \"Canonical\",\r\n        \"offer\": \"UbuntuServer\",\r\n        \"sku\": \"16.04-LTS\",\r\n        \"version\": \"latest\"\r\n      }\r\n    },\r\n    \"userAccountSettings\": {\r\n      \"adminUserName\": \"demoUser\"\r\n    }\r\n  }\r\n}",
      "ResponseHeaders": {
        "Content-Type": [
          "application/json; charset=utf-8"
        ],
        "Expires": [
          "-1"
        ],
        "Last-Modified": [
          "Tue, 20 Mar 2018 20:06:13 GMT"
        ],
        "Cache-Control": [
          "no-cache"
        ],
        "Date": [
          "Tue, 20 Mar 2018 20:08:18 GMT"
        ],
        "Pragma": [
          "no-cache"
        ],
        "Transfer-Encoding": [
          "chunked"
        ],
        "ETag": [
          "\"0x8D58E9E084132B2\""
        ],
        "Server": [
          "Microsoft-HTTPAPI/2.0"
        ],
        "Vary": [
          "Accept-Encoding"
        ],
        "x-ms-ratelimit-remaining-subscription-reads": [
          "14979"
        ],
        "request-id": [
          "5c38b9bc-c1e4-4aaf-9442-7969f6df38ca"
        ],
        "Strict-Transport-Security": [
          "max-age=31536000; includeSubDomains"
        ],
        "X-Content-Type-Options": [
          "nosniff"
        ],
        "x-ms-request-id": [
          "7706b895-fb20-4353-9956-b0211950dbaa"
        ],
        "x-ms-correlation-request-id": [
          "7706b895-fb20-4353-9956-b0211950dbaa"
        ],
        "x-ms-routing-request-id": [
          "WESTUS2:20180320T200819Z:7706b895-fb20-4353-9956-b0211950dbaa"
        ]
      },
      "StatusCode": 200
    },
    {
      "RequestUri": "/subscriptions/10d0b7c6-9243-4713-91a9-2730375d3a1b/resourceGroups/BatchAIResourceGroup5333/providers/Microsoft.BatchAI/clusters/testjobcreationanddeletion_cluster?api-version=2018-03-01",
      "EncodedRequestUri": "L3N1YnNjcmlwdGlvbnMvMTBkMGI3YzYtOTI0My00NzEzLTkxYTktMjczMDM3NWQzYTFiL3Jlc291cmNlR3JvdXBzL0JhdGNoQUlSZXNvdXJjZUdyb3VwNTMzMy9wcm92aWRlcnMvTWljcm9zb2Z0LkJhdGNoQUkvY2x1c3RlcnMvdGVzdGpvYmNyZWF0aW9uYW5kZGVsZXRpb25fY2x1c3Rlcj9hcGktdmVyc2lvbj0yMDE4LTAzLTAx",
      "RequestMethod": "GET",
      "RequestBody": "",
      "RequestHeaders": {
        "x-ms-client-request-id": [
          "ae57de33-e5b5-42e0-a643-b987b50d3d88"
        ],
        "accept-language": [
          "en-US"
        ],
        "User-Agent": [
          "FxVersion/4.6.25211.01",
          "Microsoft.Azure.Management.BatchAI.BatchAIManagementClient/1.10.0.0"
        ]
      },
      "ResponseBody": "{\r\n  \"id\": \"/subscriptions/10d0b7c6-9243-4713-91a9-2730375d3a1b/resourceGroups/batchairesourcegroup5333/providers/Microsoft.BatchAI/clusters/testjobcreationanddeletion_cluster\",\r\n  \"name\": \"testjobcreationanddeletion_cluster\",\r\n  \"type\": \"Microsoft.BatchAI/Clusters\",\r\n  \"location\": \"eastus\",\r\n  \"properties\": {\r\n    \"provisioningState\": \"succeeded\",\r\n    \"allocationState\": \"steady\",\r\n    \"creationTime\": \"2018-03-20T20:06:13.726Z\",\r\n    \"allocationStateTransitionTime\": \"2018-03-20T20:07:40.064Z\",\r\n    \"provisioningStateTransitionTime\": \"2018-03-20T20:06:14.726Z\",\r\n    \"vmSize\": \"STANDARD_D1\",\r\n    \"currentNodeCount\": 1,\r\n    \"nodeStateCounts\": {\r\n      \"runningNodeCount\": 0,\r\n      \"idleNodeCount\": 0,\r\n      \"unusableNodeCount\": 0,\r\n      \"preparingNodeCount\": 1,\r\n      \"leavingNodeCount\": 0\r\n    },\r\n    \"vmPriority\": \"dedicated\",\r\n    \"scaleSettings\": {\r\n      \"manual\": {\r\n        \"targetNodeCount\": 1,\r\n        \"nodeDeallocationOption\": \"requeue\"\r\n      }\r\n    },\r\n    \"virtualMachineConfiguration\": {\r\n      \"imageReference\": {\r\n        \"publisher\": \"Canonical\",\r\n        \"offer\": \"UbuntuServer\",\r\n        \"sku\": \"16.04-LTS\",\r\n        \"version\": \"latest\"\r\n      }\r\n    },\r\n    \"userAccountSettings\": {\r\n      \"adminUserName\": \"demoUser\"\r\n    }\r\n  }\r\n}",
      "ResponseHeaders": {
        "Content-Type": [
          "application/json; charset=utf-8"
        ],
        "Expires": [
          "-1"
        ],
        "Last-Modified": [
          "Tue, 20 Mar 2018 20:06:13 GMT"
        ],
        "Cache-Control": [
          "no-cache"
        ],
        "Date": [
          "Tue, 20 Mar 2018 20:08:23 GMT"
        ],
        "Pragma": [
          "no-cache"
        ],
        "Transfer-Encoding": [
          "chunked"
        ],
        "ETag": [
          "\"0x8D58E9E084132B2\""
        ],
        "Server": [
          "Microsoft-HTTPAPI/2.0"
        ],
        "Vary": [
          "Accept-Encoding"
        ],
        "x-ms-ratelimit-remaining-subscription-reads": [
          "14978"
        ],
        "request-id": [
          "6bce52ea-93c1-4f83-a72e-4a7b32ecb2f9"
        ],
        "Strict-Transport-Security": [
          "max-age=31536000; includeSubDomains"
        ],
        "X-Content-Type-Options": [
          "nosniff"
        ],
        "x-ms-request-id": [
          "86e466a8-bb61-4dba-801a-af33621d78f9"
        ],
        "x-ms-correlation-request-id": [
          "86e466a8-bb61-4dba-801a-af33621d78f9"
        ],
        "x-ms-routing-request-id": [
          "WESTUS2:20180320T200824Z:86e466a8-bb61-4dba-801a-af33621d78f9"
        ]
      },
      "StatusCode": 200
    },
    {
      "RequestUri": "/subscriptions/10d0b7c6-9243-4713-91a9-2730375d3a1b/resourceGroups/BatchAIResourceGroup5333/providers/Microsoft.BatchAI/clusters/testjobcreationanddeletion_cluster?api-version=2018-03-01",
      "EncodedRequestUri": "L3N1YnNjcmlwdGlvbnMvMTBkMGI3YzYtOTI0My00NzEzLTkxYTktMjczMDM3NWQzYTFiL3Jlc291cmNlR3JvdXBzL0JhdGNoQUlSZXNvdXJjZUdyb3VwNTMzMy9wcm92aWRlcnMvTWljcm9zb2Z0LkJhdGNoQUkvY2x1c3RlcnMvdGVzdGpvYmNyZWF0aW9uYW5kZGVsZXRpb25fY2x1c3Rlcj9hcGktdmVyc2lvbj0yMDE4LTAzLTAx",
      "RequestMethod": "GET",
      "RequestBody": "",
      "RequestHeaders": {
        "x-ms-client-request-id": [
          "c56a69cd-4a0f-4d28-89ea-bca86acbf40c"
        ],
        "accept-language": [
          "en-US"
        ],
        "User-Agent": [
          "FxVersion/4.6.25211.01",
          "Microsoft.Azure.Management.BatchAI.BatchAIManagementClient/1.10.0.0"
        ]
      },
      "ResponseBody": "{\r\n  \"id\": \"/subscriptions/10d0b7c6-9243-4713-91a9-2730375d3a1b/resourceGroups/batchairesourcegroup5333/providers/Microsoft.BatchAI/clusters/testjobcreationanddeletion_cluster\",\r\n  \"name\": \"testjobcreationanddeletion_cluster\",\r\n  \"type\": \"Microsoft.BatchAI/Clusters\",\r\n  \"location\": \"eastus\",\r\n  \"properties\": {\r\n    \"provisioningState\": \"succeeded\",\r\n    \"allocationState\": \"steady\",\r\n    \"creationTime\": \"2018-03-20T20:06:13.726Z\",\r\n    \"allocationStateTransitionTime\": \"2018-03-20T20:07:40.064Z\",\r\n    \"provisioningStateTransitionTime\": \"2018-03-20T20:06:14.726Z\",\r\n    \"vmSize\": \"STANDARD_D1\",\r\n    \"currentNodeCount\": 1,\r\n    \"nodeStateCounts\": {\r\n      \"runningNodeCount\": 0,\r\n      \"idleNodeCount\": 0,\r\n      \"unusableNodeCount\": 0,\r\n      \"preparingNodeCount\": 1,\r\n      \"leavingNodeCount\": 0\r\n    },\r\n    \"vmPriority\": \"dedicated\",\r\n    \"scaleSettings\": {\r\n      \"manual\": {\r\n        \"targetNodeCount\": 1,\r\n        \"nodeDeallocationOption\": \"requeue\"\r\n      }\r\n    },\r\n    \"virtualMachineConfiguration\": {\r\n      \"imageReference\": {\r\n        \"publisher\": \"Canonical\",\r\n        \"offer\": \"UbuntuServer\",\r\n        \"sku\": \"16.04-LTS\",\r\n        \"version\": \"latest\"\r\n      }\r\n    },\r\n    \"userAccountSettings\": {\r\n      \"adminUserName\": \"demoUser\"\r\n    }\r\n  }\r\n}",
      "ResponseHeaders": {
        "Content-Type": [
          "application/json; charset=utf-8"
        ],
        "Expires": [
          "-1"
        ],
        "Last-Modified": [
          "Tue, 20 Mar 2018 20:06:13 GMT"
        ],
        "Cache-Control": [
          "no-cache"
        ],
        "Date": [
          "Tue, 20 Mar 2018 20:08:28 GMT"
        ],
        "Pragma": [
          "no-cache"
        ],
        "Transfer-Encoding": [
          "chunked"
        ],
        "ETag": [
          "\"0x8D58E9E084132B2\""
        ],
        "Server": [
          "Microsoft-HTTPAPI/2.0"
        ],
        "Vary": [
          "Accept-Encoding"
        ],
        "x-ms-ratelimit-remaining-subscription-reads": [
          "14977"
        ],
        "request-id": [
          "d5cf518f-8cba-4b34-8e2e-542a66ca706d"
        ],
        "Strict-Transport-Security": [
          "max-age=31536000; includeSubDomains"
        ],
        "X-Content-Type-Options": [
          "nosniff"
        ],
        "x-ms-request-id": [
          "12a95f11-129c-4787-ae6f-4f8ff86e4e1c"
        ],
        "x-ms-correlation-request-id": [
          "12a95f11-129c-4787-ae6f-4f8ff86e4e1c"
        ],
        "x-ms-routing-request-id": [
          "WESTUS2:20180320T200829Z:12a95f11-129c-4787-ae6f-4f8ff86e4e1c"
        ]
      },
      "StatusCode": 200
    },
    {
      "RequestUri": "/subscriptions/10d0b7c6-9243-4713-91a9-2730375d3a1b/resourceGroups/BatchAIResourceGroup5333/providers/Microsoft.BatchAI/clusters/testjobcreationanddeletion_cluster?api-version=2018-03-01",
      "EncodedRequestUri": "L3N1YnNjcmlwdGlvbnMvMTBkMGI3YzYtOTI0My00NzEzLTkxYTktMjczMDM3NWQzYTFiL3Jlc291cmNlR3JvdXBzL0JhdGNoQUlSZXNvdXJjZUdyb3VwNTMzMy9wcm92aWRlcnMvTWljcm9zb2Z0LkJhdGNoQUkvY2x1c3RlcnMvdGVzdGpvYmNyZWF0aW9uYW5kZGVsZXRpb25fY2x1c3Rlcj9hcGktdmVyc2lvbj0yMDE4LTAzLTAx",
      "RequestMethod": "GET",
      "RequestBody": "",
      "RequestHeaders": {
        "x-ms-client-request-id": [
          "8f9f9e53-6e4c-4201-99e2-4ce97879c009"
        ],
        "accept-language": [
          "en-US"
        ],
        "User-Agent": [
          "FxVersion/4.6.25211.01",
          "Microsoft.Azure.Management.BatchAI.BatchAIManagementClient/1.10.0.0"
        ]
      },
      "ResponseBody": "{\r\n  \"id\": \"/subscriptions/10d0b7c6-9243-4713-91a9-2730375d3a1b/resourceGroups/batchairesourcegroup5333/providers/Microsoft.BatchAI/clusters/testjobcreationanddeletion_cluster\",\r\n  \"name\": \"testjobcreationanddeletion_cluster\",\r\n  \"type\": \"Microsoft.BatchAI/Clusters\",\r\n  \"location\": \"eastus\",\r\n  \"properties\": {\r\n    \"provisioningState\": \"succeeded\",\r\n    \"allocationState\": \"steady\",\r\n    \"creationTime\": \"2018-03-20T20:06:13.726Z\",\r\n    \"allocationStateTransitionTime\": \"2018-03-20T20:07:40.064Z\",\r\n    \"provisioningStateTransitionTime\": \"2018-03-20T20:06:14.726Z\",\r\n    \"vmSize\": \"STANDARD_D1\",\r\n    \"currentNodeCount\": 1,\r\n    \"nodeStateCounts\": {\r\n      \"runningNodeCount\": 0,\r\n      \"idleNodeCount\": 0,\r\n      \"unusableNodeCount\": 0,\r\n      \"preparingNodeCount\": 1,\r\n      \"leavingNodeCount\": 0\r\n    },\r\n    \"vmPriority\": \"dedicated\",\r\n    \"scaleSettings\": {\r\n      \"manual\": {\r\n        \"targetNodeCount\": 1,\r\n        \"nodeDeallocationOption\": \"requeue\"\r\n      }\r\n    },\r\n    \"virtualMachineConfiguration\": {\r\n      \"imageReference\": {\r\n        \"publisher\": \"Canonical\",\r\n        \"offer\": \"UbuntuServer\",\r\n        \"sku\": \"16.04-LTS\",\r\n        \"version\": \"latest\"\r\n      }\r\n    },\r\n    \"userAccountSettings\": {\r\n      \"adminUserName\": \"demoUser\"\r\n    }\r\n  }\r\n}",
      "ResponseHeaders": {
        "Content-Type": [
          "application/json; charset=utf-8"
        ],
        "Expires": [
          "-1"
        ],
        "Last-Modified": [
          "Tue, 20 Mar 2018 20:06:13 GMT"
        ],
        "Cache-Control": [
          "no-cache"
        ],
        "Date": [
          "Tue, 20 Mar 2018 20:08:33 GMT"
        ],
        "Pragma": [
          "no-cache"
        ],
        "Transfer-Encoding": [
          "chunked"
        ],
        "ETag": [
          "\"0x8D58E9E084132B2\""
        ],
        "Server": [
          "Microsoft-HTTPAPI/2.0"
        ],
        "Vary": [
          "Accept-Encoding"
        ],
        "x-ms-ratelimit-remaining-subscription-reads": [
          "14976"
        ],
        "request-id": [
          "193c3b6e-156a-485a-a28a-201635e4112a"
        ],
        "Strict-Transport-Security": [
          "max-age=31536000; includeSubDomains"
        ],
        "X-Content-Type-Options": [
          "nosniff"
        ],
        "x-ms-request-id": [
          "e5d5ccd2-1dd9-4fd3-86f0-2de6d9a0f2ea"
        ],
        "x-ms-correlation-request-id": [
          "e5d5ccd2-1dd9-4fd3-86f0-2de6d9a0f2ea"
        ],
        "x-ms-routing-request-id": [
          "WESTUS2:20180320T200834Z:e5d5ccd2-1dd9-4fd3-86f0-2de6d9a0f2ea"
        ]
      },
      "StatusCode": 200
    },
    {
      "RequestUri": "/subscriptions/10d0b7c6-9243-4713-91a9-2730375d3a1b/resourceGroups/BatchAIResourceGroup5333/providers/Microsoft.BatchAI/clusters/testjobcreationanddeletion_cluster?api-version=2018-03-01",
      "EncodedRequestUri": "L3N1YnNjcmlwdGlvbnMvMTBkMGI3YzYtOTI0My00NzEzLTkxYTktMjczMDM3NWQzYTFiL3Jlc291cmNlR3JvdXBzL0JhdGNoQUlSZXNvdXJjZUdyb3VwNTMzMy9wcm92aWRlcnMvTWljcm9zb2Z0LkJhdGNoQUkvY2x1c3RlcnMvdGVzdGpvYmNyZWF0aW9uYW5kZGVsZXRpb25fY2x1c3Rlcj9hcGktdmVyc2lvbj0yMDE4LTAzLTAx",
      "RequestMethod": "GET",
      "RequestBody": "",
      "RequestHeaders": {
        "x-ms-client-request-id": [
          "3313483a-21c0-4bbc-9116-55efe7b1aa6c"
        ],
        "accept-language": [
          "en-US"
        ],
        "User-Agent": [
          "FxVersion/4.6.25211.01",
          "Microsoft.Azure.Management.BatchAI.BatchAIManagementClient/1.10.0.0"
        ]
      },
      "ResponseBody": "{\r\n  \"id\": \"/subscriptions/10d0b7c6-9243-4713-91a9-2730375d3a1b/resourceGroups/batchairesourcegroup5333/providers/Microsoft.BatchAI/clusters/testjobcreationanddeletion_cluster\",\r\n  \"name\": \"testjobcreationanddeletion_cluster\",\r\n  \"type\": \"Microsoft.BatchAI/Clusters\",\r\n  \"location\": \"eastus\",\r\n  \"properties\": {\r\n    \"provisioningState\": \"succeeded\",\r\n    \"allocationState\": \"steady\",\r\n    \"creationTime\": \"2018-03-20T20:06:13.726Z\",\r\n    \"allocationStateTransitionTime\": \"2018-03-20T20:07:40.064Z\",\r\n    \"provisioningStateTransitionTime\": \"2018-03-20T20:06:14.726Z\",\r\n    \"vmSize\": \"STANDARD_D1\",\r\n    \"currentNodeCount\": 1,\r\n    \"nodeStateCounts\": {\r\n      \"runningNodeCount\": 0,\r\n      \"idleNodeCount\": 0,\r\n      \"unusableNodeCount\": 0,\r\n      \"preparingNodeCount\": 1,\r\n      \"leavingNodeCount\": 0\r\n    },\r\n    \"vmPriority\": \"dedicated\",\r\n    \"scaleSettings\": {\r\n      \"manual\": {\r\n        \"targetNodeCount\": 1,\r\n        \"nodeDeallocationOption\": \"requeue\"\r\n      }\r\n    },\r\n    \"virtualMachineConfiguration\": {\r\n      \"imageReference\": {\r\n        \"publisher\": \"Canonical\",\r\n        \"offer\": \"UbuntuServer\",\r\n        \"sku\": \"16.04-LTS\",\r\n        \"version\": \"latest\"\r\n      }\r\n    },\r\n    \"userAccountSettings\": {\r\n      \"adminUserName\": \"demoUser\"\r\n    }\r\n  }\r\n}",
      "ResponseHeaders": {
        "Content-Type": [
          "application/json; charset=utf-8"
        ],
        "Expires": [
          "-1"
        ],
        "Last-Modified": [
          "Tue, 20 Mar 2018 20:06:13 GMT"
        ],
        "Cache-Control": [
          "no-cache"
        ],
        "Date": [
          "Tue, 20 Mar 2018 20:08:38 GMT"
        ],
        "Pragma": [
          "no-cache"
        ],
        "Transfer-Encoding": [
          "chunked"
        ],
        "ETag": [
          "\"0x8D58E9E084132B2\""
        ],
        "Server": [
          "Microsoft-HTTPAPI/2.0"
        ],
        "Vary": [
          "Accept-Encoding"
        ],
        "x-ms-ratelimit-remaining-subscription-reads": [
          "14975"
        ],
        "request-id": [
          "af99f750-93a1-47a1-9e94-441f706d1d34"
        ],
        "Strict-Transport-Security": [
          "max-age=31536000; includeSubDomains"
        ],
        "X-Content-Type-Options": [
          "nosniff"
        ],
        "x-ms-request-id": [
          "d9fae06b-8a8e-4974-808e-00cd69682aaa"
        ],
        "x-ms-correlation-request-id": [
          "d9fae06b-8a8e-4974-808e-00cd69682aaa"
        ],
        "x-ms-routing-request-id": [
          "WESTUS2:20180320T200839Z:d9fae06b-8a8e-4974-808e-00cd69682aaa"
        ]
      },
      "StatusCode": 200
    },
    {
      "RequestUri": "/subscriptions/10d0b7c6-9243-4713-91a9-2730375d3a1b/resourceGroups/BatchAIResourceGroup5333/providers/Microsoft.BatchAI/clusters/testjobcreationanddeletion_cluster?api-version=2018-03-01",
      "EncodedRequestUri": "L3N1YnNjcmlwdGlvbnMvMTBkMGI3YzYtOTI0My00NzEzLTkxYTktMjczMDM3NWQzYTFiL3Jlc291cmNlR3JvdXBzL0JhdGNoQUlSZXNvdXJjZUdyb3VwNTMzMy9wcm92aWRlcnMvTWljcm9zb2Z0LkJhdGNoQUkvY2x1c3RlcnMvdGVzdGpvYmNyZWF0aW9uYW5kZGVsZXRpb25fY2x1c3Rlcj9hcGktdmVyc2lvbj0yMDE4LTAzLTAx",
      "RequestMethod": "GET",
      "RequestBody": "",
      "RequestHeaders": {
        "x-ms-client-request-id": [
          "ace420a8-abf8-4689-b392-9408dbb59680"
        ],
        "accept-language": [
          "en-US"
        ],
        "User-Agent": [
          "FxVersion/4.6.25211.01",
          "Microsoft.Azure.Management.BatchAI.BatchAIManagementClient/1.10.0.0"
        ]
      },
      "ResponseBody": "{\r\n  \"id\": \"/subscriptions/10d0b7c6-9243-4713-91a9-2730375d3a1b/resourceGroups/batchairesourcegroup5333/providers/Microsoft.BatchAI/clusters/testjobcreationanddeletion_cluster\",\r\n  \"name\": \"testjobcreationanddeletion_cluster\",\r\n  \"type\": \"Microsoft.BatchAI/Clusters\",\r\n  \"location\": \"eastus\",\r\n  \"properties\": {\r\n    \"provisioningState\": \"succeeded\",\r\n    \"allocationState\": \"steady\",\r\n    \"creationTime\": \"2018-03-20T20:06:13.726Z\",\r\n    \"allocationStateTransitionTime\": \"2018-03-20T20:07:40.064Z\",\r\n    \"provisioningStateTransitionTime\": \"2018-03-20T20:06:14.726Z\",\r\n    \"vmSize\": \"STANDARD_D1\",\r\n    \"currentNodeCount\": 1,\r\n    \"nodeStateCounts\": {\r\n      \"runningNodeCount\": 0,\r\n      \"idleNodeCount\": 0,\r\n      \"unusableNodeCount\": 0,\r\n      \"preparingNodeCount\": 1,\r\n      \"leavingNodeCount\": 0\r\n    },\r\n    \"vmPriority\": \"dedicated\",\r\n    \"scaleSettings\": {\r\n      \"manual\": {\r\n        \"targetNodeCount\": 1,\r\n        \"nodeDeallocationOption\": \"requeue\"\r\n      }\r\n    },\r\n    \"virtualMachineConfiguration\": {\r\n      \"imageReference\": {\r\n        \"publisher\": \"Canonical\",\r\n        \"offer\": \"UbuntuServer\",\r\n        \"sku\": \"16.04-LTS\",\r\n        \"version\": \"latest\"\r\n      }\r\n    },\r\n    \"userAccountSettings\": {\r\n      \"adminUserName\": \"demoUser\"\r\n    }\r\n  }\r\n}",
      "ResponseHeaders": {
        "Content-Type": [
          "application/json; charset=utf-8"
        ],
        "Expires": [
          "-1"
        ],
        "Last-Modified": [
          "Tue, 20 Mar 2018 20:06:13 GMT"
        ],
        "Cache-Control": [
          "no-cache"
        ],
        "Date": [
          "Tue, 20 Mar 2018 20:08:43 GMT"
        ],
        "Pragma": [
          "no-cache"
        ],
        "Transfer-Encoding": [
          "chunked"
        ],
        "ETag": [
          "\"0x8D58E9E084132B2\""
        ],
        "Server": [
          "Microsoft-HTTPAPI/2.0"
        ],
        "Vary": [
          "Accept-Encoding"
        ],
        "x-ms-ratelimit-remaining-subscription-reads": [
          "14974"
        ],
        "request-id": [
          "441765f0-9712-4bd7-8ea5-b56ccc2a0f85"
        ],
        "Strict-Transport-Security": [
          "max-age=31536000; includeSubDomains"
        ],
        "X-Content-Type-Options": [
          "nosniff"
        ],
        "x-ms-request-id": [
          "0c64a4be-e665-47d0-81d6-18ceeee2aba7"
        ],
        "x-ms-correlation-request-id": [
          "0c64a4be-e665-47d0-81d6-18ceeee2aba7"
        ],
        "x-ms-routing-request-id": [
          "WESTUS2:20180320T200844Z:0c64a4be-e665-47d0-81d6-18ceeee2aba7"
        ]
      },
      "StatusCode": 200
    },
    {
      "RequestUri": "/subscriptions/10d0b7c6-9243-4713-91a9-2730375d3a1b/resourceGroups/BatchAIResourceGroup5333/providers/Microsoft.BatchAI/clusters/testjobcreationanddeletion_cluster?api-version=2018-03-01",
      "EncodedRequestUri": "L3N1YnNjcmlwdGlvbnMvMTBkMGI3YzYtOTI0My00NzEzLTkxYTktMjczMDM3NWQzYTFiL3Jlc291cmNlR3JvdXBzL0JhdGNoQUlSZXNvdXJjZUdyb3VwNTMzMy9wcm92aWRlcnMvTWljcm9zb2Z0LkJhdGNoQUkvY2x1c3RlcnMvdGVzdGpvYmNyZWF0aW9uYW5kZGVsZXRpb25fY2x1c3Rlcj9hcGktdmVyc2lvbj0yMDE4LTAzLTAx",
      "RequestMethod": "GET",
      "RequestBody": "",
      "RequestHeaders": {
        "x-ms-client-request-id": [
          "28d9485a-2d65-4448-997a-6c191c37c819"
        ],
        "accept-language": [
          "en-US"
        ],
        "User-Agent": [
          "FxVersion/4.6.25211.01",
          "Microsoft.Azure.Management.BatchAI.BatchAIManagementClient/1.10.0.0"
        ]
      },
      "ResponseBody": "{\r\n  \"id\": \"/subscriptions/10d0b7c6-9243-4713-91a9-2730375d3a1b/resourceGroups/batchairesourcegroup5333/providers/Microsoft.BatchAI/clusters/testjobcreationanddeletion_cluster\",\r\n  \"name\": \"testjobcreationanddeletion_cluster\",\r\n  \"type\": \"Microsoft.BatchAI/Clusters\",\r\n  \"location\": \"eastus\",\r\n  \"properties\": {\r\n    \"provisioningState\": \"succeeded\",\r\n    \"allocationState\": \"steady\",\r\n    \"creationTime\": \"2018-03-20T20:06:13.726Z\",\r\n    \"allocationStateTransitionTime\": \"2018-03-20T20:07:40.064Z\",\r\n    \"provisioningStateTransitionTime\": \"2018-03-20T20:06:14.726Z\",\r\n    \"vmSize\": \"STANDARD_D1\",\r\n    \"currentNodeCount\": 1,\r\n    \"nodeStateCounts\": {\r\n      \"runningNodeCount\": 0,\r\n      \"idleNodeCount\": 0,\r\n      \"unusableNodeCount\": 0,\r\n      \"preparingNodeCount\": 1,\r\n      \"leavingNodeCount\": 0\r\n    },\r\n    \"vmPriority\": \"dedicated\",\r\n    \"scaleSettings\": {\r\n      \"manual\": {\r\n        \"targetNodeCount\": 1,\r\n        \"nodeDeallocationOption\": \"requeue\"\r\n      }\r\n    },\r\n    \"virtualMachineConfiguration\": {\r\n      \"imageReference\": {\r\n        \"publisher\": \"Canonical\",\r\n        \"offer\": \"UbuntuServer\",\r\n        \"sku\": \"16.04-LTS\",\r\n        \"version\": \"latest\"\r\n      }\r\n    },\r\n    \"userAccountSettings\": {\r\n      \"adminUserName\": \"demoUser\"\r\n    }\r\n  }\r\n}",
      "ResponseHeaders": {
        "Content-Type": [
          "application/json; charset=utf-8"
        ],
        "Expires": [
          "-1"
        ],
        "Last-Modified": [
          "Tue, 20 Mar 2018 20:06:13 GMT"
        ],
        "Cache-Control": [
          "no-cache"
        ],
        "Date": [
          "Tue, 20 Mar 2018 20:08:50 GMT"
        ],
        "Pragma": [
          "no-cache"
        ],
        "Transfer-Encoding": [
          "chunked"
        ],
        "ETag": [
          "\"0x8D58E9E084132B2\""
        ],
        "Server": [
          "Microsoft-HTTPAPI/2.0"
        ],
        "Vary": [
          "Accept-Encoding"
        ],
        "x-ms-ratelimit-remaining-subscription-reads": [
          "14973"
        ],
        "request-id": [
          "a3c03bc1-5764-42f8-b500-31b4359f954d"
        ],
        "Strict-Transport-Security": [
          "max-age=31536000; includeSubDomains"
        ],
        "X-Content-Type-Options": [
          "nosniff"
        ],
        "x-ms-request-id": [
          "9cfb0647-017a-448c-885e-ae24fd815a41"
        ],
        "x-ms-correlation-request-id": [
          "9cfb0647-017a-448c-885e-ae24fd815a41"
        ],
        "x-ms-routing-request-id": [
          "WESTUS2:20180320T200850Z:9cfb0647-017a-448c-885e-ae24fd815a41"
        ]
      },
      "StatusCode": 200
    },
    {
      "RequestUri": "/subscriptions/10d0b7c6-9243-4713-91a9-2730375d3a1b/resourceGroups/BatchAIResourceGroup5333/providers/Microsoft.BatchAI/clusters/testjobcreationanddeletion_cluster?api-version=2018-03-01",
      "EncodedRequestUri": "L3N1YnNjcmlwdGlvbnMvMTBkMGI3YzYtOTI0My00NzEzLTkxYTktMjczMDM3NWQzYTFiL3Jlc291cmNlR3JvdXBzL0JhdGNoQUlSZXNvdXJjZUdyb3VwNTMzMy9wcm92aWRlcnMvTWljcm9zb2Z0LkJhdGNoQUkvY2x1c3RlcnMvdGVzdGpvYmNyZWF0aW9uYW5kZGVsZXRpb25fY2x1c3Rlcj9hcGktdmVyc2lvbj0yMDE4LTAzLTAx",
      "RequestMethod": "GET",
      "RequestBody": "",
      "RequestHeaders": {
        "x-ms-client-request-id": [
          "67112e30-f9fd-44a7-829e-6268c44f41b2"
        ],
        "accept-language": [
          "en-US"
        ],
        "User-Agent": [
          "FxVersion/4.6.25211.01",
          "Microsoft.Azure.Management.BatchAI.BatchAIManagementClient/1.10.0.0"
        ]
      },
      "ResponseBody": "{\r\n  \"id\": \"/subscriptions/10d0b7c6-9243-4713-91a9-2730375d3a1b/resourceGroups/batchairesourcegroup5333/providers/Microsoft.BatchAI/clusters/testjobcreationanddeletion_cluster\",\r\n  \"name\": \"testjobcreationanddeletion_cluster\",\r\n  \"type\": \"Microsoft.BatchAI/Clusters\",\r\n  \"location\": \"eastus\",\r\n  \"properties\": {\r\n    \"provisioningState\": \"succeeded\",\r\n    \"allocationState\": \"steady\",\r\n    \"creationTime\": \"2018-03-20T20:06:13.726Z\",\r\n    \"allocationStateTransitionTime\": \"2018-03-20T20:07:40.064Z\",\r\n    \"provisioningStateTransitionTime\": \"2018-03-20T20:06:14.726Z\",\r\n    \"vmSize\": \"STANDARD_D1\",\r\n    \"currentNodeCount\": 1,\r\n    \"nodeStateCounts\": {\r\n      \"runningNodeCount\": 0,\r\n      \"idleNodeCount\": 0,\r\n      \"unusableNodeCount\": 0,\r\n      \"preparingNodeCount\": 1,\r\n      \"leavingNodeCount\": 0\r\n    },\r\n    \"vmPriority\": \"dedicated\",\r\n    \"scaleSettings\": {\r\n      \"manual\": {\r\n        \"targetNodeCount\": 1,\r\n        \"nodeDeallocationOption\": \"requeue\"\r\n      }\r\n    },\r\n    \"virtualMachineConfiguration\": {\r\n      \"imageReference\": {\r\n        \"publisher\": \"Canonical\",\r\n        \"offer\": \"UbuntuServer\",\r\n        \"sku\": \"16.04-LTS\",\r\n        \"version\": \"latest\"\r\n      }\r\n    },\r\n    \"userAccountSettings\": {\r\n      \"adminUserName\": \"demoUser\"\r\n    }\r\n  }\r\n}",
      "ResponseHeaders": {
        "Content-Type": [
          "application/json; charset=utf-8"
        ],
        "Expires": [
          "-1"
        ],
        "Last-Modified": [
          "Tue, 20 Mar 2018 20:06:13 GMT"
        ],
        "Cache-Control": [
          "no-cache"
        ],
        "Date": [
          "Tue, 20 Mar 2018 20:08:55 GMT"
        ],
        "Pragma": [
          "no-cache"
        ],
        "Transfer-Encoding": [
          "chunked"
        ],
        "ETag": [
          "\"0x8D58E9E084132B2\""
        ],
        "Server": [
          "Microsoft-HTTPAPI/2.0"
        ],
        "Vary": [
          "Accept-Encoding"
        ],
        "x-ms-ratelimit-remaining-subscription-reads": [
          "14972"
        ],
        "request-id": [
          "3645c26f-4ef7-4f3d-ad54-878897415aae"
        ],
        "Strict-Transport-Security": [
          "max-age=31536000; includeSubDomains"
        ],
        "X-Content-Type-Options": [
          "nosniff"
        ],
        "x-ms-request-id": [
          "d4766fd6-d02c-4990-96ba-8204f24cbd6e"
        ],
        "x-ms-correlation-request-id": [
          "d4766fd6-d02c-4990-96ba-8204f24cbd6e"
        ],
        "x-ms-routing-request-id": [
          "WESTUS2:20180320T200855Z:d4766fd6-d02c-4990-96ba-8204f24cbd6e"
        ]
      },
      "StatusCode": 200
    },
    {
      "RequestUri": "/subscriptions/10d0b7c6-9243-4713-91a9-2730375d3a1b/resourceGroups/BatchAIResourceGroup5333/providers/Microsoft.BatchAI/clusters/testjobcreationanddeletion_cluster?api-version=2018-03-01",
      "EncodedRequestUri": "L3N1YnNjcmlwdGlvbnMvMTBkMGI3YzYtOTI0My00NzEzLTkxYTktMjczMDM3NWQzYTFiL3Jlc291cmNlR3JvdXBzL0JhdGNoQUlSZXNvdXJjZUdyb3VwNTMzMy9wcm92aWRlcnMvTWljcm9zb2Z0LkJhdGNoQUkvY2x1c3RlcnMvdGVzdGpvYmNyZWF0aW9uYW5kZGVsZXRpb25fY2x1c3Rlcj9hcGktdmVyc2lvbj0yMDE4LTAzLTAx",
      "RequestMethod": "GET",
      "RequestBody": "",
      "RequestHeaders": {
        "x-ms-client-request-id": [
          "07834531-8278-4a99-851d-241b6959c4f1"
        ],
        "accept-language": [
          "en-US"
        ],
        "User-Agent": [
          "FxVersion/4.6.25211.01",
          "Microsoft.Azure.Management.BatchAI.BatchAIManagementClient/1.10.0.0"
        ]
      },
      "ResponseBody": "{\r\n  \"id\": \"/subscriptions/10d0b7c6-9243-4713-91a9-2730375d3a1b/resourceGroups/batchairesourcegroup5333/providers/Microsoft.BatchAI/clusters/testjobcreationanddeletion_cluster\",\r\n  \"name\": \"testjobcreationanddeletion_cluster\",\r\n  \"type\": \"Microsoft.BatchAI/Clusters\",\r\n  \"location\": \"eastus\",\r\n  \"properties\": {\r\n    \"provisioningState\": \"succeeded\",\r\n    \"allocationState\": \"steady\",\r\n    \"creationTime\": \"2018-03-20T20:06:13.726Z\",\r\n    \"allocationStateTransitionTime\": \"2018-03-20T20:07:40.064Z\",\r\n    \"provisioningStateTransitionTime\": \"2018-03-20T20:06:14.726Z\",\r\n    \"vmSize\": \"STANDARD_D1\",\r\n    \"currentNodeCount\": 1,\r\n    \"nodeStateCounts\": {\r\n      \"runningNodeCount\": 0,\r\n      \"idleNodeCount\": 0,\r\n      \"unusableNodeCount\": 0,\r\n      \"preparingNodeCount\": 1,\r\n      \"leavingNodeCount\": 0\r\n    },\r\n    \"vmPriority\": \"dedicated\",\r\n    \"scaleSettings\": {\r\n      \"manual\": {\r\n        \"targetNodeCount\": 1,\r\n        \"nodeDeallocationOption\": \"requeue\"\r\n      }\r\n    },\r\n    \"virtualMachineConfiguration\": {\r\n      \"imageReference\": {\r\n        \"publisher\": \"Canonical\",\r\n        \"offer\": \"UbuntuServer\",\r\n        \"sku\": \"16.04-LTS\",\r\n        \"version\": \"latest\"\r\n      }\r\n    },\r\n    \"userAccountSettings\": {\r\n      \"adminUserName\": \"demoUser\"\r\n    }\r\n  }\r\n}",
      "ResponseHeaders": {
        "Content-Type": [
          "application/json; charset=utf-8"
        ],
        "Expires": [
          "-1"
        ],
        "Last-Modified": [
          "Tue, 20 Mar 2018 20:06:13 GMT"
        ],
        "Cache-Control": [
          "no-cache"
        ],
        "Date": [
          "Tue, 20 Mar 2018 20:09:00 GMT"
        ],
        "Pragma": [
          "no-cache"
        ],
        "Transfer-Encoding": [
          "chunked"
        ],
        "ETag": [
          "\"0x8D58E9E084132B2\""
        ],
        "Server": [
          "Microsoft-HTTPAPI/2.0"
        ],
        "Vary": [
          "Accept-Encoding"
        ],
        "x-ms-ratelimit-remaining-subscription-reads": [
          "14971"
        ],
        "request-id": [
          "684d339b-e39b-4108-b314-99b01a48f002"
        ],
        "Strict-Transport-Security": [
          "max-age=31536000; includeSubDomains"
        ],
        "X-Content-Type-Options": [
          "nosniff"
        ],
        "x-ms-request-id": [
          "71899a17-faa0-4822-8429-c2ae3c68cb91"
        ],
        "x-ms-correlation-request-id": [
          "71899a17-faa0-4822-8429-c2ae3c68cb91"
        ],
        "x-ms-routing-request-id": [
          "WESTUS2:20180320T200900Z:71899a17-faa0-4822-8429-c2ae3c68cb91"
        ]
      },
      "StatusCode": 200
    },
    {
      "RequestUri": "/subscriptions/10d0b7c6-9243-4713-91a9-2730375d3a1b/resourceGroups/BatchAIResourceGroup5333/providers/Microsoft.BatchAI/clusters/testjobcreationanddeletion_cluster?api-version=2018-03-01",
      "EncodedRequestUri": "L3N1YnNjcmlwdGlvbnMvMTBkMGI3YzYtOTI0My00NzEzLTkxYTktMjczMDM3NWQzYTFiL3Jlc291cmNlR3JvdXBzL0JhdGNoQUlSZXNvdXJjZUdyb3VwNTMzMy9wcm92aWRlcnMvTWljcm9zb2Z0LkJhdGNoQUkvY2x1c3RlcnMvdGVzdGpvYmNyZWF0aW9uYW5kZGVsZXRpb25fY2x1c3Rlcj9hcGktdmVyc2lvbj0yMDE4LTAzLTAx",
      "RequestMethod": "GET",
      "RequestBody": "",
      "RequestHeaders": {
        "x-ms-client-request-id": [
          "40478d77-446c-4278-8820-bf684b8ae2b7"
        ],
        "accept-language": [
          "en-US"
        ],
        "User-Agent": [
          "FxVersion/4.6.25211.01",
          "Microsoft.Azure.Management.BatchAI.BatchAIManagementClient/1.10.0.0"
        ]
      },
      "ResponseBody": "{\r\n  \"id\": \"/subscriptions/10d0b7c6-9243-4713-91a9-2730375d3a1b/resourceGroups/batchairesourcegroup5333/providers/Microsoft.BatchAI/clusters/testjobcreationanddeletion_cluster\",\r\n  \"name\": \"testjobcreationanddeletion_cluster\",\r\n  \"type\": \"Microsoft.BatchAI/Clusters\",\r\n  \"location\": \"eastus\",\r\n  \"properties\": {\r\n    \"provisioningState\": \"succeeded\",\r\n    \"allocationState\": \"steady\",\r\n    \"creationTime\": \"2018-03-20T20:06:13.726Z\",\r\n    \"allocationStateTransitionTime\": \"2018-03-20T20:07:40.064Z\",\r\n    \"provisioningStateTransitionTime\": \"2018-03-20T20:06:14.726Z\",\r\n    \"vmSize\": \"STANDARD_D1\",\r\n    \"currentNodeCount\": 1,\r\n    \"nodeStateCounts\": {\r\n      \"runningNodeCount\": 0,\r\n      \"idleNodeCount\": 0,\r\n      \"unusableNodeCount\": 0,\r\n      \"preparingNodeCount\": 1,\r\n      \"leavingNodeCount\": 0\r\n    },\r\n    \"vmPriority\": \"dedicated\",\r\n    \"scaleSettings\": {\r\n      \"manual\": {\r\n        \"targetNodeCount\": 1,\r\n        \"nodeDeallocationOption\": \"requeue\"\r\n      }\r\n    },\r\n    \"virtualMachineConfiguration\": {\r\n      \"imageReference\": {\r\n        \"publisher\": \"Canonical\",\r\n        \"offer\": \"UbuntuServer\",\r\n        \"sku\": \"16.04-LTS\",\r\n        \"version\": \"latest\"\r\n      }\r\n    },\r\n    \"userAccountSettings\": {\r\n      \"adminUserName\": \"demoUser\"\r\n    }\r\n  }\r\n}",
      "ResponseHeaders": {
        "Content-Type": [
          "application/json; charset=utf-8"
        ],
        "Expires": [
          "-1"
        ],
        "Last-Modified": [
          "Tue, 20 Mar 2018 20:06:13 GMT"
        ],
        "Cache-Control": [
          "no-cache"
        ],
        "Date": [
          "Tue, 20 Mar 2018 20:09:05 GMT"
        ],
        "Pragma": [
          "no-cache"
        ],
        "Transfer-Encoding": [
          "chunked"
        ],
        "ETag": [
          "\"0x8D58E9E084132B2\""
        ],
        "Server": [
          "Microsoft-HTTPAPI/2.0"
        ],
        "Vary": [
          "Accept-Encoding"
        ],
        "x-ms-ratelimit-remaining-subscription-reads": [
          "14970"
        ],
        "request-id": [
          "d3fd32f2-f395-419a-b97b-4f2a2511fe1a"
        ],
        "Strict-Transport-Security": [
          "max-age=31536000; includeSubDomains"
        ],
        "X-Content-Type-Options": [
          "nosniff"
        ],
        "x-ms-request-id": [
          "24180adc-d415-41ec-8385-94f81a74a4d5"
        ],
        "x-ms-correlation-request-id": [
          "24180adc-d415-41ec-8385-94f81a74a4d5"
        ],
        "x-ms-routing-request-id": [
          "WESTUS2:20180320T200906Z:24180adc-d415-41ec-8385-94f81a74a4d5"
        ]
      },
      "StatusCode": 200
    },
    {
      "RequestUri": "/subscriptions/10d0b7c6-9243-4713-91a9-2730375d3a1b/resourceGroups/BatchAIResourceGroup5333/providers/Microsoft.BatchAI/clusters/testjobcreationanddeletion_cluster?api-version=2018-03-01",
      "EncodedRequestUri": "L3N1YnNjcmlwdGlvbnMvMTBkMGI3YzYtOTI0My00NzEzLTkxYTktMjczMDM3NWQzYTFiL3Jlc291cmNlR3JvdXBzL0JhdGNoQUlSZXNvdXJjZUdyb3VwNTMzMy9wcm92aWRlcnMvTWljcm9zb2Z0LkJhdGNoQUkvY2x1c3RlcnMvdGVzdGpvYmNyZWF0aW9uYW5kZGVsZXRpb25fY2x1c3Rlcj9hcGktdmVyc2lvbj0yMDE4LTAzLTAx",
      "RequestMethod": "GET",
      "RequestBody": "",
      "RequestHeaders": {
        "x-ms-client-request-id": [
          "a002a63b-2aab-4887-8fc3-aed2a43ae051"
        ],
        "accept-language": [
          "en-US"
        ],
        "User-Agent": [
          "FxVersion/4.6.25211.01",
          "Microsoft.Azure.Management.BatchAI.BatchAIManagementClient/1.10.0.0"
        ]
      },
      "ResponseBody": "{\r\n  \"id\": \"/subscriptions/10d0b7c6-9243-4713-91a9-2730375d3a1b/resourceGroups/batchairesourcegroup5333/providers/Microsoft.BatchAI/clusters/testjobcreationanddeletion_cluster\",\r\n  \"name\": \"testjobcreationanddeletion_cluster\",\r\n  \"type\": \"Microsoft.BatchAI/Clusters\",\r\n  \"location\": \"eastus\",\r\n  \"properties\": {\r\n    \"provisioningState\": \"succeeded\",\r\n    \"allocationState\": \"steady\",\r\n    \"creationTime\": \"2018-03-20T20:06:13.726Z\",\r\n    \"allocationStateTransitionTime\": \"2018-03-20T20:07:40.064Z\",\r\n    \"provisioningStateTransitionTime\": \"2018-03-20T20:06:14.726Z\",\r\n    \"vmSize\": \"STANDARD_D1\",\r\n    \"currentNodeCount\": 1,\r\n    \"nodeStateCounts\": {\r\n      \"runningNodeCount\": 0,\r\n      \"idleNodeCount\": 0,\r\n      \"unusableNodeCount\": 0,\r\n      \"preparingNodeCount\": 1,\r\n      \"leavingNodeCount\": 0\r\n    },\r\n    \"vmPriority\": \"dedicated\",\r\n    \"scaleSettings\": {\r\n      \"manual\": {\r\n        \"targetNodeCount\": 1,\r\n        \"nodeDeallocationOption\": \"requeue\"\r\n      }\r\n    },\r\n    \"virtualMachineConfiguration\": {\r\n      \"imageReference\": {\r\n        \"publisher\": \"Canonical\",\r\n        \"offer\": \"UbuntuServer\",\r\n        \"sku\": \"16.04-LTS\",\r\n        \"version\": \"latest\"\r\n      }\r\n    },\r\n    \"userAccountSettings\": {\r\n      \"adminUserName\": \"demoUser\"\r\n    }\r\n  }\r\n}",
      "ResponseHeaders": {
        "Content-Type": [
          "application/json; charset=utf-8"
        ],
        "Expires": [
          "-1"
        ],
        "Last-Modified": [
          "Tue, 20 Mar 2018 20:06:13 GMT"
        ],
        "Cache-Control": [
          "no-cache"
        ],
        "Date": [
          "Tue, 20 Mar 2018 20:09:10 GMT"
        ],
        "Pragma": [
          "no-cache"
        ],
        "Transfer-Encoding": [
          "chunked"
        ],
        "ETag": [
          "\"0x8D58E9E084132B2\""
        ],
        "Server": [
          "Microsoft-HTTPAPI/2.0"
        ],
        "Vary": [
          "Accept-Encoding"
        ],
        "x-ms-ratelimit-remaining-subscription-reads": [
          "14969"
        ],
        "request-id": [
          "651e0134-64fa-4ed6-8aa1-0d2c2658bf95"
        ],
        "Strict-Transport-Security": [
          "max-age=31536000; includeSubDomains"
        ],
        "X-Content-Type-Options": [
          "nosniff"
        ],
        "x-ms-request-id": [
          "d40c71c7-db22-4c6f-a407-4f2511b8f16c"
        ],
        "x-ms-correlation-request-id": [
          "d40c71c7-db22-4c6f-a407-4f2511b8f16c"
        ],
        "x-ms-routing-request-id": [
          "WESTUS2:20180320T200911Z:d40c71c7-db22-4c6f-a407-4f2511b8f16c"
        ]
      },
      "StatusCode": 200
    },
    {
      "RequestUri": "/subscriptions/10d0b7c6-9243-4713-91a9-2730375d3a1b/resourceGroups/BatchAIResourceGroup5333/providers/Microsoft.BatchAI/clusters/testjobcreationanddeletion_cluster?api-version=2018-03-01",
      "EncodedRequestUri": "L3N1YnNjcmlwdGlvbnMvMTBkMGI3YzYtOTI0My00NzEzLTkxYTktMjczMDM3NWQzYTFiL3Jlc291cmNlR3JvdXBzL0JhdGNoQUlSZXNvdXJjZUdyb3VwNTMzMy9wcm92aWRlcnMvTWljcm9zb2Z0LkJhdGNoQUkvY2x1c3RlcnMvdGVzdGpvYmNyZWF0aW9uYW5kZGVsZXRpb25fY2x1c3Rlcj9hcGktdmVyc2lvbj0yMDE4LTAzLTAx",
      "RequestMethod": "GET",
      "RequestBody": "",
      "RequestHeaders": {
        "x-ms-client-request-id": [
          "a2d47065-0816-4454-80e7-de9cdd2440b1"
        ],
        "accept-language": [
          "en-US"
        ],
        "User-Agent": [
          "FxVersion/4.6.25211.01",
          "Microsoft.Azure.Management.BatchAI.BatchAIManagementClient/1.10.0.0"
        ]
      },
      "ResponseBody": "{\r\n  \"id\": \"/subscriptions/10d0b7c6-9243-4713-91a9-2730375d3a1b/resourceGroups/batchairesourcegroup5333/providers/Microsoft.BatchAI/clusters/testjobcreationanddeletion_cluster\",\r\n  \"name\": \"testjobcreationanddeletion_cluster\",\r\n  \"type\": \"Microsoft.BatchAI/Clusters\",\r\n  \"location\": \"eastus\",\r\n  \"properties\": {\r\n    \"provisioningState\": \"succeeded\",\r\n    \"allocationState\": \"steady\",\r\n    \"creationTime\": \"2018-03-20T20:06:13.726Z\",\r\n    \"allocationStateTransitionTime\": \"2018-03-20T20:07:40.064Z\",\r\n    \"provisioningStateTransitionTime\": \"2018-03-20T20:06:14.726Z\",\r\n    \"vmSize\": \"STANDARD_D1\",\r\n    \"currentNodeCount\": 1,\r\n    \"nodeStateCounts\": {\r\n      \"runningNodeCount\": 0,\r\n      \"idleNodeCount\": 0,\r\n      \"unusableNodeCount\": 0,\r\n      \"preparingNodeCount\": 1,\r\n      \"leavingNodeCount\": 0\r\n    },\r\n    \"vmPriority\": \"dedicated\",\r\n    \"scaleSettings\": {\r\n      \"manual\": {\r\n        \"targetNodeCount\": 1,\r\n        \"nodeDeallocationOption\": \"requeue\"\r\n      }\r\n    },\r\n    \"virtualMachineConfiguration\": {\r\n      \"imageReference\": {\r\n        \"publisher\": \"Canonical\",\r\n        \"offer\": \"UbuntuServer\",\r\n        \"sku\": \"16.04-LTS\",\r\n        \"version\": \"latest\"\r\n      }\r\n    },\r\n    \"userAccountSettings\": {\r\n      \"adminUserName\": \"demoUser\"\r\n    }\r\n  }\r\n}",
      "ResponseHeaders": {
        "Content-Type": [
          "application/json; charset=utf-8"
        ],
        "Expires": [
          "-1"
        ],
        "Last-Modified": [
          "Tue, 20 Mar 2018 20:06:13 GMT"
        ],
        "Cache-Control": [
          "no-cache"
        ],
        "Date": [
          "Tue, 20 Mar 2018 20:09:16 GMT"
        ],
        "Pragma": [
          "no-cache"
        ],
        "Transfer-Encoding": [
          "chunked"
        ],
        "ETag": [
          "\"0x8D58E9E084132B2\""
        ],
        "Server": [
          "Microsoft-HTTPAPI/2.0"
        ],
        "Vary": [
          "Accept-Encoding"
        ],
        "x-ms-ratelimit-remaining-subscription-reads": [
          "14968"
        ],
        "request-id": [
          "04d7c8cc-d9fe-4a3e-9b6b-5baae4484689"
        ],
        "Strict-Transport-Security": [
          "max-age=31536000; includeSubDomains"
        ],
        "X-Content-Type-Options": [
          "nosniff"
        ],
        "x-ms-request-id": [
          "705e73b7-c73a-40ca-aa07-e569d6790e12"
        ],
        "x-ms-correlation-request-id": [
          "705e73b7-c73a-40ca-aa07-e569d6790e12"
        ],
        "x-ms-routing-request-id": [
          "WESTUS2:20180320T200916Z:705e73b7-c73a-40ca-aa07-e569d6790e12"
        ]
      },
      "StatusCode": 200
    },
    {
      "RequestUri": "/subscriptions/10d0b7c6-9243-4713-91a9-2730375d3a1b/resourceGroups/BatchAIResourceGroup5333/providers/Microsoft.BatchAI/clusters/testjobcreationanddeletion_cluster?api-version=2018-03-01",
      "EncodedRequestUri": "L3N1YnNjcmlwdGlvbnMvMTBkMGI3YzYtOTI0My00NzEzLTkxYTktMjczMDM3NWQzYTFiL3Jlc291cmNlR3JvdXBzL0JhdGNoQUlSZXNvdXJjZUdyb3VwNTMzMy9wcm92aWRlcnMvTWljcm9zb2Z0LkJhdGNoQUkvY2x1c3RlcnMvdGVzdGpvYmNyZWF0aW9uYW5kZGVsZXRpb25fY2x1c3Rlcj9hcGktdmVyc2lvbj0yMDE4LTAzLTAx",
      "RequestMethod": "GET",
      "RequestBody": "",
      "RequestHeaders": {
        "x-ms-client-request-id": [
          "05942794-a8ea-47ec-ac46-0558a71d533b"
        ],
        "accept-language": [
          "en-US"
        ],
        "User-Agent": [
          "FxVersion/4.6.25211.01",
          "Microsoft.Azure.Management.BatchAI.BatchAIManagementClient/1.10.0.0"
        ]
      },
      "ResponseBody": "{\r\n  \"id\": \"/subscriptions/10d0b7c6-9243-4713-91a9-2730375d3a1b/resourceGroups/batchairesourcegroup5333/providers/Microsoft.BatchAI/clusters/testjobcreationanddeletion_cluster\",\r\n  \"name\": \"testjobcreationanddeletion_cluster\",\r\n  \"type\": \"Microsoft.BatchAI/Clusters\",\r\n  \"location\": \"eastus\",\r\n  \"properties\": {\r\n    \"provisioningState\": \"succeeded\",\r\n    \"allocationState\": \"steady\",\r\n    \"creationTime\": \"2018-03-20T20:06:13.726Z\",\r\n    \"allocationStateTransitionTime\": \"2018-03-20T20:07:40.064Z\",\r\n    \"provisioningStateTransitionTime\": \"2018-03-20T20:06:14.726Z\",\r\n    \"vmSize\": \"STANDARD_D1\",\r\n    \"currentNodeCount\": 1,\r\n    \"nodeStateCounts\": {\r\n      \"runningNodeCount\": 0,\r\n      \"idleNodeCount\": 0,\r\n      \"unusableNodeCount\": 0,\r\n      \"preparingNodeCount\": 1,\r\n      \"leavingNodeCount\": 0\r\n    },\r\n    \"vmPriority\": \"dedicated\",\r\n    \"scaleSettings\": {\r\n      \"manual\": {\r\n        \"targetNodeCount\": 1,\r\n        \"nodeDeallocationOption\": \"requeue\"\r\n      }\r\n    },\r\n    \"virtualMachineConfiguration\": {\r\n      \"imageReference\": {\r\n        \"publisher\": \"Canonical\",\r\n        \"offer\": \"UbuntuServer\",\r\n        \"sku\": \"16.04-LTS\",\r\n        \"version\": \"latest\"\r\n      }\r\n    },\r\n    \"userAccountSettings\": {\r\n      \"adminUserName\": \"demoUser\"\r\n    }\r\n  }\r\n}",
      "ResponseHeaders": {
        "Content-Type": [
          "application/json; charset=utf-8"
        ],
        "Expires": [
          "-1"
        ],
        "Last-Modified": [
          "Tue, 20 Mar 2018 20:06:13 GMT"
        ],
        "Cache-Control": [
          "no-cache"
        ],
        "Date": [
          "Tue, 20 Mar 2018 20:09:21 GMT"
        ],
        "Pragma": [
          "no-cache"
        ],
        "Transfer-Encoding": [
          "chunked"
        ],
        "ETag": [
          "\"0x8D58E9E084132B2\""
        ],
        "Server": [
          "Microsoft-HTTPAPI/2.0"
        ],
        "Vary": [
          "Accept-Encoding"
        ],
        "x-ms-ratelimit-remaining-subscription-reads": [
          "14967"
        ],
        "request-id": [
          "6cb29100-5a16-42a7-9148-7f732dcb46cb"
        ],
        "Strict-Transport-Security": [
          "max-age=31536000; includeSubDomains"
        ],
        "X-Content-Type-Options": [
          "nosniff"
        ],
        "x-ms-request-id": [
          "d4dd9fb4-a052-4c11-9752-e1bb09082bf1"
        ],
        "x-ms-correlation-request-id": [
          "d4dd9fb4-a052-4c11-9752-e1bb09082bf1"
        ],
        "x-ms-routing-request-id": [
          "WESTUS2:20180320T200921Z:d4dd9fb4-a052-4c11-9752-e1bb09082bf1"
        ]
      },
      "StatusCode": 200
    },
    {
      "RequestUri": "/subscriptions/10d0b7c6-9243-4713-91a9-2730375d3a1b/resourceGroups/BatchAIResourceGroup5333/providers/Microsoft.BatchAI/clusters/testjobcreationanddeletion_cluster?api-version=2018-03-01",
      "EncodedRequestUri": "L3N1YnNjcmlwdGlvbnMvMTBkMGI3YzYtOTI0My00NzEzLTkxYTktMjczMDM3NWQzYTFiL3Jlc291cmNlR3JvdXBzL0JhdGNoQUlSZXNvdXJjZUdyb3VwNTMzMy9wcm92aWRlcnMvTWljcm9zb2Z0LkJhdGNoQUkvY2x1c3RlcnMvdGVzdGpvYmNyZWF0aW9uYW5kZGVsZXRpb25fY2x1c3Rlcj9hcGktdmVyc2lvbj0yMDE4LTAzLTAx",
      "RequestMethod": "GET",
      "RequestBody": "",
      "RequestHeaders": {
        "x-ms-client-request-id": [
          "514c1645-bd3c-4b37-b40f-02934b6c8a26"
        ],
        "accept-language": [
          "en-US"
        ],
        "User-Agent": [
          "FxVersion/4.6.25211.01",
          "Microsoft.Azure.Management.BatchAI.BatchAIManagementClient/1.10.0.0"
        ]
      },
      "ResponseBody": "{\r\n  \"id\": \"/subscriptions/10d0b7c6-9243-4713-91a9-2730375d3a1b/resourceGroups/batchairesourcegroup5333/providers/Microsoft.BatchAI/clusters/testjobcreationanddeletion_cluster\",\r\n  \"name\": \"testjobcreationanddeletion_cluster\",\r\n  \"type\": \"Microsoft.BatchAI/Clusters\",\r\n  \"location\": \"eastus\",\r\n  \"properties\": {\r\n    \"provisioningState\": \"succeeded\",\r\n    \"allocationState\": \"steady\",\r\n    \"creationTime\": \"2018-03-20T20:06:13.726Z\",\r\n    \"allocationStateTransitionTime\": \"2018-03-20T20:07:40.064Z\",\r\n    \"provisioningStateTransitionTime\": \"2018-03-20T20:06:14.726Z\",\r\n    \"vmSize\": \"STANDARD_D1\",\r\n    \"currentNodeCount\": 1,\r\n    \"nodeStateCounts\": {\r\n      \"runningNodeCount\": 0,\r\n      \"idleNodeCount\": 0,\r\n      \"unusableNodeCount\": 0,\r\n      \"preparingNodeCount\": 1,\r\n      \"leavingNodeCount\": 0\r\n    },\r\n    \"vmPriority\": \"dedicated\",\r\n    \"scaleSettings\": {\r\n      \"manual\": {\r\n        \"targetNodeCount\": 1,\r\n        \"nodeDeallocationOption\": \"requeue\"\r\n      }\r\n    },\r\n    \"virtualMachineConfiguration\": {\r\n      \"imageReference\": {\r\n        \"publisher\": \"Canonical\",\r\n        \"offer\": \"UbuntuServer\",\r\n        \"sku\": \"16.04-LTS\",\r\n        \"version\": \"latest\"\r\n      }\r\n    },\r\n    \"userAccountSettings\": {\r\n      \"adminUserName\": \"demoUser\"\r\n    }\r\n  }\r\n}",
      "ResponseHeaders": {
        "Content-Type": [
          "application/json; charset=utf-8"
        ],
        "Expires": [
          "-1"
        ],
        "Last-Modified": [
          "Tue, 20 Mar 2018 20:06:13 GMT"
        ],
        "Cache-Control": [
          "no-cache"
        ],
        "Date": [
          "Tue, 20 Mar 2018 20:09:26 GMT"
        ],
        "Pragma": [
          "no-cache"
        ],
        "Transfer-Encoding": [
          "chunked"
        ],
        "ETag": [
          "\"0x8D58E9E084132B2\""
        ],
        "Server": [
          "Microsoft-HTTPAPI/2.0"
        ],
        "Vary": [
          "Accept-Encoding"
        ],
        "x-ms-ratelimit-remaining-subscription-reads": [
          "14966"
        ],
        "request-id": [
          "d4110817-f43d-4827-ba0e-32714ef1e31c"
        ],
        "Strict-Transport-Security": [
          "max-age=31536000; includeSubDomains"
        ],
        "X-Content-Type-Options": [
          "nosniff"
        ],
        "x-ms-request-id": [
          "44e8738e-342e-4229-b774-46372dcea491"
        ],
        "x-ms-correlation-request-id": [
          "44e8738e-342e-4229-b774-46372dcea491"
        ],
        "x-ms-routing-request-id": [
          "WESTUS2:20180320T200927Z:44e8738e-342e-4229-b774-46372dcea491"
        ]
      },
      "StatusCode": 200
    },
    {
      "RequestUri": "/subscriptions/10d0b7c6-9243-4713-91a9-2730375d3a1b/resourceGroups/BatchAIResourceGroup5333/providers/Microsoft.BatchAI/clusters/testjobcreationanddeletion_cluster?api-version=2018-03-01",
      "EncodedRequestUri": "L3N1YnNjcmlwdGlvbnMvMTBkMGI3YzYtOTI0My00NzEzLTkxYTktMjczMDM3NWQzYTFiL3Jlc291cmNlR3JvdXBzL0JhdGNoQUlSZXNvdXJjZUdyb3VwNTMzMy9wcm92aWRlcnMvTWljcm9zb2Z0LkJhdGNoQUkvY2x1c3RlcnMvdGVzdGpvYmNyZWF0aW9uYW5kZGVsZXRpb25fY2x1c3Rlcj9hcGktdmVyc2lvbj0yMDE4LTAzLTAx",
      "RequestMethod": "GET",
      "RequestBody": "",
      "RequestHeaders": {
        "x-ms-client-request-id": [
          "b933d385-8c4d-46bd-9f2c-904caeb69dac"
        ],
        "accept-language": [
          "en-US"
        ],
        "User-Agent": [
          "FxVersion/4.6.25211.01",
          "Microsoft.Azure.Management.BatchAI.BatchAIManagementClient/1.10.0.0"
        ]
      },
      "ResponseBody": "{\r\n  \"id\": \"/subscriptions/10d0b7c6-9243-4713-91a9-2730375d3a1b/resourceGroups/batchairesourcegroup5333/providers/Microsoft.BatchAI/clusters/testjobcreationanddeletion_cluster\",\r\n  \"name\": \"testjobcreationanddeletion_cluster\",\r\n  \"type\": \"Microsoft.BatchAI/Clusters\",\r\n  \"location\": \"eastus\",\r\n  \"properties\": {\r\n    \"provisioningState\": \"succeeded\",\r\n    \"allocationState\": \"steady\",\r\n    \"creationTime\": \"2018-03-20T20:06:13.726Z\",\r\n    \"allocationStateTransitionTime\": \"2018-03-20T20:07:40.064Z\",\r\n    \"provisioningStateTransitionTime\": \"2018-03-20T20:06:14.726Z\",\r\n    \"vmSize\": \"STANDARD_D1\",\r\n    \"currentNodeCount\": 1,\r\n    \"nodeStateCounts\": {\r\n      \"runningNodeCount\": 0,\r\n      \"idleNodeCount\": 0,\r\n      \"unusableNodeCount\": 0,\r\n      \"preparingNodeCount\": 1,\r\n      \"leavingNodeCount\": 0\r\n    },\r\n    \"vmPriority\": \"dedicated\",\r\n    \"scaleSettings\": {\r\n      \"manual\": {\r\n        \"targetNodeCount\": 1,\r\n        \"nodeDeallocationOption\": \"requeue\"\r\n      }\r\n    },\r\n    \"virtualMachineConfiguration\": {\r\n      \"imageReference\": {\r\n        \"publisher\": \"Canonical\",\r\n        \"offer\": \"UbuntuServer\",\r\n        \"sku\": \"16.04-LTS\",\r\n        \"version\": \"latest\"\r\n      }\r\n    },\r\n    \"userAccountSettings\": {\r\n      \"adminUserName\": \"demoUser\"\r\n    }\r\n  }\r\n}",
      "ResponseHeaders": {
        "Content-Type": [
          "application/json; charset=utf-8"
        ],
        "Expires": [
          "-1"
        ],
        "Last-Modified": [
          "Tue, 20 Mar 2018 20:06:13 GMT"
        ],
        "Cache-Control": [
          "no-cache"
        ],
        "Date": [
          "Tue, 20 Mar 2018 20:09:31 GMT"
        ],
        "Pragma": [
          "no-cache"
        ],
        "Transfer-Encoding": [
          "chunked"
        ],
        "ETag": [
          "\"0x8D58E9E084132B2\""
        ],
        "Server": [
          "Microsoft-HTTPAPI/2.0"
        ],
        "Vary": [
          "Accept-Encoding"
        ],
        "x-ms-ratelimit-remaining-subscription-reads": [
          "14965"
        ],
        "request-id": [
          "51e1399a-52b3-40ea-870b-1dff6f4bae71"
        ],
        "Strict-Transport-Security": [
          "max-age=31536000; includeSubDomains"
        ],
        "X-Content-Type-Options": [
          "nosniff"
        ],
        "x-ms-request-id": [
          "d72000b5-14bf-4356-9b22-f6dd978d79de"
        ],
        "x-ms-correlation-request-id": [
          "d72000b5-14bf-4356-9b22-f6dd978d79de"
        ],
        "x-ms-routing-request-id": [
          "WESTUS2:20180320T200932Z:d72000b5-14bf-4356-9b22-f6dd978d79de"
        ]
      },
      "StatusCode": 200
    },
    {
      "RequestUri": "/subscriptions/10d0b7c6-9243-4713-91a9-2730375d3a1b/resourceGroups/BatchAIResourceGroup5333/providers/Microsoft.BatchAI/clusters/testjobcreationanddeletion_cluster?api-version=2018-03-01",
      "EncodedRequestUri": "L3N1YnNjcmlwdGlvbnMvMTBkMGI3YzYtOTI0My00NzEzLTkxYTktMjczMDM3NWQzYTFiL3Jlc291cmNlR3JvdXBzL0JhdGNoQUlSZXNvdXJjZUdyb3VwNTMzMy9wcm92aWRlcnMvTWljcm9zb2Z0LkJhdGNoQUkvY2x1c3RlcnMvdGVzdGpvYmNyZWF0aW9uYW5kZGVsZXRpb25fY2x1c3Rlcj9hcGktdmVyc2lvbj0yMDE4LTAzLTAx",
      "RequestMethod": "GET",
      "RequestBody": "",
      "RequestHeaders": {
        "x-ms-client-request-id": [
          "dbd33940-19f2-49d2-be67-30141f947ed7"
        ],
        "accept-language": [
          "en-US"
        ],
        "User-Agent": [
          "FxVersion/4.6.25211.01",
          "Microsoft.Azure.Management.BatchAI.BatchAIManagementClient/1.10.0.0"
        ]
      },
      "ResponseBody": "{\r\n  \"id\": \"/subscriptions/10d0b7c6-9243-4713-91a9-2730375d3a1b/resourceGroups/batchairesourcegroup5333/providers/Microsoft.BatchAI/clusters/testjobcreationanddeletion_cluster\",\r\n  \"name\": \"testjobcreationanddeletion_cluster\",\r\n  \"type\": \"Microsoft.BatchAI/Clusters\",\r\n  \"location\": \"eastus\",\r\n  \"properties\": {\r\n    \"provisioningState\": \"succeeded\",\r\n    \"allocationState\": \"steady\",\r\n    \"creationTime\": \"2018-03-20T20:06:13.726Z\",\r\n    \"allocationStateTransitionTime\": \"2018-03-20T20:07:40.064Z\",\r\n    \"provisioningStateTransitionTime\": \"2018-03-20T20:06:14.726Z\",\r\n    \"vmSize\": \"STANDARD_D1\",\r\n    \"currentNodeCount\": 1,\r\n    \"nodeStateCounts\": {\r\n      \"runningNodeCount\": 0,\r\n      \"idleNodeCount\": 0,\r\n      \"unusableNodeCount\": 0,\r\n      \"preparingNodeCount\": 1,\r\n      \"leavingNodeCount\": 0\r\n    },\r\n    \"vmPriority\": \"dedicated\",\r\n    \"scaleSettings\": {\r\n      \"manual\": {\r\n        \"targetNodeCount\": 1,\r\n        \"nodeDeallocationOption\": \"requeue\"\r\n      }\r\n    },\r\n    \"virtualMachineConfiguration\": {\r\n      \"imageReference\": {\r\n        \"publisher\": \"Canonical\",\r\n        \"offer\": \"UbuntuServer\",\r\n        \"sku\": \"16.04-LTS\",\r\n        \"version\": \"latest\"\r\n      }\r\n    },\r\n    \"userAccountSettings\": {\r\n      \"adminUserName\": \"demoUser\"\r\n    }\r\n  }\r\n}",
      "ResponseHeaders": {
        "Content-Type": [
          "application/json; charset=utf-8"
        ],
        "Expires": [
          "-1"
        ],
        "Last-Modified": [
          "Tue, 20 Mar 2018 20:06:13 GMT"
        ],
        "Cache-Control": [
          "no-cache"
        ],
        "Date": [
          "Tue, 20 Mar 2018 20:09:36 GMT"
        ],
        "Pragma": [
          "no-cache"
        ],
        "Transfer-Encoding": [
          "chunked"
        ],
        "ETag": [
          "\"0x8D58E9E084132B2\""
        ],
        "Server": [
          "Microsoft-HTTPAPI/2.0"
        ],
        "Vary": [
          "Accept-Encoding"
        ],
        "x-ms-ratelimit-remaining-subscription-reads": [
          "14964"
        ],
        "request-id": [
          "d125298c-e6c1-4ed7-99a1-c4b34c8a7699"
        ],
        "Strict-Transport-Security": [
          "max-age=31536000; includeSubDomains"
        ],
        "X-Content-Type-Options": [
          "nosniff"
        ],
        "x-ms-request-id": [
          "dfe7674b-c678-477c-ac0f-c97ca98dd2ec"
        ],
        "x-ms-correlation-request-id": [
          "dfe7674b-c678-477c-ac0f-c97ca98dd2ec"
        ],
        "x-ms-routing-request-id": [
          "WESTUS2:20180320T200937Z:dfe7674b-c678-477c-ac0f-c97ca98dd2ec"
        ]
      },
      "StatusCode": 200
    },
    {
      "RequestUri": "/subscriptions/10d0b7c6-9243-4713-91a9-2730375d3a1b/resourceGroups/BatchAIResourceGroup5333/providers/Microsoft.BatchAI/clusters/testjobcreationanddeletion_cluster?api-version=2018-03-01",
      "EncodedRequestUri": "L3N1YnNjcmlwdGlvbnMvMTBkMGI3YzYtOTI0My00NzEzLTkxYTktMjczMDM3NWQzYTFiL3Jlc291cmNlR3JvdXBzL0JhdGNoQUlSZXNvdXJjZUdyb3VwNTMzMy9wcm92aWRlcnMvTWljcm9zb2Z0LkJhdGNoQUkvY2x1c3RlcnMvdGVzdGpvYmNyZWF0aW9uYW5kZGVsZXRpb25fY2x1c3Rlcj9hcGktdmVyc2lvbj0yMDE4LTAzLTAx",
      "RequestMethod": "GET",
      "RequestBody": "",
      "RequestHeaders": {
        "x-ms-client-request-id": [
          "2647069a-94e3-4e69-a120-3ed442e0431d"
        ],
        "accept-language": [
          "en-US"
        ],
        "User-Agent": [
          "FxVersion/4.6.25211.01",
          "Microsoft.Azure.Management.BatchAI.BatchAIManagementClient/1.10.0.0"
        ]
      },
      "ResponseBody": "{\r\n  \"id\": \"/subscriptions/10d0b7c6-9243-4713-91a9-2730375d3a1b/resourceGroups/batchairesourcegroup5333/providers/Microsoft.BatchAI/clusters/testjobcreationanddeletion_cluster\",\r\n  \"name\": \"testjobcreationanddeletion_cluster\",\r\n  \"type\": \"Microsoft.BatchAI/Clusters\",\r\n  \"location\": \"eastus\",\r\n  \"properties\": {\r\n    \"provisioningState\": \"succeeded\",\r\n    \"allocationState\": \"steady\",\r\n    \"creationTime\": \"2018-03-20T20:06:13.726Z\",\r\n    \"allocationStateTransitionTime\": \"2018-03-20T20:07:40.064Z\",\r\n    \"provisioningStateTransitionTime\": \"2018-03-20T20:06:14.726Z\",\r\n    \"vmSize\": \"STANDARD_D1\",\r\n    \"currentNodeCount\": 1,\r\n    \"nodeStateCounts\": {\r\n      \"runningNodeCount\": 0,\r\n      \"idleNodeCount\": 0,\r\n      \"unusableNodeCount\": 0,\r\n      \"preparingNodeCount\": 1,\r\n      \"leavingNodeCount\": 0\r\n    },\r\n    \"vmPriority\": \"dedicated\",\r\n    \"scaleSettings\": {\r\n      \"manual\": {\r\n        \"targetNodeCount\": 1,\r\n        \"nodeDeallocationOption\": \"requeue\"\r\n      }\r\n    },\r\n    \"virtualMachineConfiguration\": {\r\n      \"imageReference\": {\r\n        \"publisher\": \"Canonical\",\r\n        \"offer\": \"UbuntuServer\",\r\n        \"sku\": \"16.04-LTS\",\r\n        \"version\": \"latest\"\r\n      }\r\n    },\r\n    \"userAccountSettings\": {\r\n      \"adminUserName\": \"demoUser\"\r\n    }\r\n  }\r\n}",
      "ResponseHeaders": {
        "Content-Type": [
          "application/json; charset=utf-8"
        ],
        "Expires": [
          "-1"
        ],
        "Last-Modified": [
          "Tue, 20 Mar 2018 20:06:13 GMT"
        ],
        "Cache-Control": [
          "no-cache"
        ],
        "Date": [
          "Tue, 20 Mar 2018 20:09:41 GMT"
        ],
        "Pragma": [
          "no-cache"
        ],
        "Transfer-Encoding": [
          "chunked"
        ],
        "ETag": [
          "\"0x8D58E9E084132B2\""
        ],
        "Server": [
          "Microsoft-HTTPAPI/2.0"
        ],
        "Vary": [
          "Accept-Encoding"
        ],
        "x-ms-ratelimit-remaining-subscription-reads": [
          "14963"
        ],
        "request-id": [
          "e653f491-ab9e-4a39-8ed2-ce95592153a0"
        ],
        "Strict-Transport-Security": [
          "max-age=31536000; includeSubDomains"
        ],
        "X-Content-Type-Options": [
          "nosniff"
        ],
        "x-ms-request-id": [
          "6d26a39f-99a7-4981-99db-9b41147c8fdf"
        ],
        "x-ms-correlation-request-id": [
          "6d26a39f-99a7-4981-99db-9b41147c8fdf"
        ],
        "x-ms-routing-request-id": [
          "WESTUS2:20180320T200942Z:6d26a39f-99a7-4981-99db-9b41147c8fdf"
        ]
      },
      "StatusCode": 200
    },
    {
      "RequestUri": "/subscriptions/10d0b7c6-9243-4713-91a9-2730375d3a1b/resourceGroups/BatchAIResourceGroup5333/providers/Microsoft.BatchAI/clusters/testjobcreationanddeletion_cluster?api-version=2018-03-01",
      "EncodedRequestUri": "L3N1YnNjcmlwdGlvbnMvMTBkMGI3YzYtOTI0My00NzEzLTkxYTktMjczMDM3NWQzYTFiL3Jlc291cmNlR3JvdXBzL0JhdGNoQUlSZXNvdXJjZUdyb3VwNTMzMy9wcm92aWRlcnMvTWljcm9zb2Z0LkJhdGNoQUkvY2x1c3RlcnMvdGVzdGpvYmNyZWF0aW9uYW5kZGVsZXRpb25fY2x1c3Rlcj9hcGktdmVyc2lvbj0yMDE4LTAzLTAx",
      "RequestMethod": "GET",
      "RequestBody": "",
      "RequestHeaders": {
        "x-ms-client-request-id": [
          "1c457f40-9fbd-4946-b3ed-b5481efde86f"
        ],
        "accept-language": [
          "en-US"
        ],
        "User-Agent": [
          "FxVersion/4.6.25211.01",
          "Microsoft.Azure.Management.BatchAI.BatchAIManagementClient/1.10.0.0"
        ]
      },
      "ResponseBody": "{\r\n  \"id\": \"/subscriptions/10d0b7c6-9243-4713-91a9-2730375d3a1b/resourceGroups/batchairesourcegroup5333/providers/Microsoft.BatchAI/clusters/testjobcreationanddeletion_cluster\",\r\n  \"name\": \"testjobcreationanddeletion_cluster\",\r\n  \"type\": \"Microsoft.BatchAI/Clusters\",\r\n  \"location\": \"eastus\",\r\n  \"properties\": {\r\n    \"provisioningState\": \"succeeded\",\r\n    \"allocationState\": \"steady\",\r\n    \"creationTime\": \"2018-03-20T20:06:13.726Z\",\r\n    \"allocationStateTransitionTime\": \"2018-03-20T20:07:40.064Z\",\r\n    \"provisioningStateTransitionTime\": \"2018-03-20T20:06:14.726Z\",\r\n    \"vmSize\": \"STANDARD_D1\",\r\n    \"currentNodeCount\": 1,\r\n    \"nodeStateCounts\": {\r\n      \"runningNodeCount\": 0,\r\n      \"idleNodeCount\": 0,\r\n      \"unusableNodeCount\": 0,\r\n      \"preparingNodeCount\": 1,\r\n      \"leavingNodeCount\": 0\r\n    },\r\n    \"vmPriority\": \"dedicated\",\r\n    \"scaleSettings\": {\r\n      \"manual\": {\r\n        \"targetNodeCount\": 1,\r\n        \"nodeDeallocationOption\": \"requeue\"\r\n      }\r\n    },\r\n    \"virtualMachineConfiguration\": {\r\n      \"imageReference\": {\r\n        \"publisher\": \"Canonical\",\r\n        \"offer\": \"UbuntuServer\",\r\n        \"sku\": \"16.04-LTS\",\r\n        \"version\": \"latest\"\r\n      }\r\n    },\r\n    \"userAccountSettings\": {\r\n      \"adminUserName\": \"demoUser\"\r\n    }\r\n  }\r\n}",
      "ResponseHeaders": {
        "Content-Type": [
          "application/json; charset=utf-8"
        ],
        "Expires": [
          "-1"
        ],
        "Last-Modified": [
          "Tue, 20 Mar 2018 20:06:13 GMT"
        ],
        "Cache-Control": [
          "no-cache"
        ],
        "Date": [
          "Tue, 20 Mar 2018 20:09:46 GMT"
        ],
        "Pragma": [
          "no-cache"
        ],
        "Transfer-Encoding": [
          "chunked"
        ],
        "ETag": [
          "\"0x8D58E9E084132B2\""
        ],
        "Server": [
          "Microsoft-HTTPAPI/2.0"
        ],
        "Vary": [
          "Accept-Encoding"
        ],
        "x-ms-ratelimit-remaining-subscription-reads": [
          "14962"
        ],
        "request-id": [
          "4055d226-c681-46e8-8620-06522271236e"
        ],
        "Strict-Transport-Security": [
          "max-age=31536000; includeSubDomains"
        ],
        "X-Content-Type-Options": [
          "nosniff"
        ],
        "x-ms-request-id": [
          "9a0dd29f-ea9e-4ff2-a848-1ca68e5a87c6"
        ],
        "x-ms-correlation-request-id": [
          "9a0dd29f-ea9e-4ff2-a848-1ca68e5a87c6"
        ],
        "x-ms-routing-request-id": [
          "WESTUS2:20180320T200947Z:9a0dd29f-ea9e-4ff2-a848-1ca68e5a87c6"
        ]
      },
      "StatusCode": 200
    },
    {
      "RequestUri": "/subscriptions/10d0b7c6-9243-4713-91a9-2730375d3a1b/resourceGroups/BatchAIResourceGroup5333/providers/Microsoft.BatchAI/clusters/testjobcreationanddeletion_cluster?api-version=2018-03-01",
      "EncodedRequestUri": "L3N1YnNjcmlwdGlvbnMvMTBkMGI3YzYtOTI0My00NzEzLTkxYTktMjczMDM3NWQzYTFiL3Jlc291cmNlR3JvdXBzL0JhdGNoQUlSZXNvdXJjZUdyb3VwNTMzMy9wcm92aWRlcnMvTWljcm9zb2Z0LkJhdGNoQUkvY2x1c3RlcnMvdGVzdGpvYmNyZWF0aW9uYW5kZGVsZXRpb25fY2x1c3Rlcj9hcGktdmVyc2lvbj0yMDE4LTAzLTAx",
      "RequestMethod": "GET",
      "RequestBody": "",
      "RequestHeaders": {
        "x-ms-client-request-id": [
          "ab9f4d74-18e3-4461-9756-7a3e638ff7db"
        ],
        "accept-language": [
          "en-US"
        ],
        "User-Agent": [
          "FxVersion/4.6.25211.01",
          "Microsoft.Azure.Management.BatchAI.BatchAIManagementClient/1.10.0.0"
        ]
      },
      "ResponseBody": "{\r\n  \"id\": \"/subscriptions/10d0b7c6-9243-4713-91a9-2730375d3a1b/resourceGroups/batchairesourcegroup5333/providers/Microsoft.BatchAI/clusters/testjobcreationanddeletion_cluster\",\r\n  \"name\": \"testjobcreationanddeletion_cluster\",\r\n  \"type\": \"Microsoft.BatchAI/Clusters\",\r\n  \"location\": \"eastus\",\r\n  \"properties\": {\r\n    \"provisioningState\": \"succeeded\",\r\n    \"allocationState\": \"steady\",\r\n    \"creationTime\": \"2018-03-20T20:06:13.726Z\",\r\n    \"allocationStateTransitionTime\": \"2018-03-20T20:07:40.064Z\",\r\n    \"provisioningStateTransitionTime\": \"2018-03-20T20:06:14.726Z\",\r\n    \"vmSize\": \"STANDARD_D1\",\r\n    \"currentNodeCount\": 1,\r\n    \"nodeStateCounts\": {\r\n      \"runningNodeCount\": 0,\r\n      \"idleNodeCount\": 0,\r\n      \"unusableNodeCount\": 0,\r\n      \"preparingNodeCount\": 1,\r\n      \"leavingNodeCount\": 0\r\n    },\r\n    \"vmPriority\": \"dedicated\",\r\n    \"scaleSettings\": {\r\n      \"manual\": {\r\n        \"targetNodeCount\": 1,\r\n        \"nodeDeallocationOption\": \"requeue\"\r\n      }\r\n    },\r\n    \"virtualMachineConfiguration\": {\r\n      \"imageReference\": {\r\n        \"publisher\": \"Canonical\",\r\n        \"offer\": \"UbuntuServer\",\r\n        \"sku\": \"16.04-LTS\",\r\n        \"version\": \"latest\"\r\n      }\r\n    },\r\n    \"userAccountSettings\": {\r\n      \"adminUserName\": \"demoUser\"\r\n    }\r\n  }\r\n}",
      "ResponseHeaders": {
        "Content-Type": [
          "application/json; charset=utf-8"
        ],
        "Expires": [
          "-1"
        ],
        "Last-Modified": [
          "Tue, 20 Mar 2018 20:06:13 GMT"
        ],
        "Cache-Control": [
          "no-cache"
        ],
        "Date": [
          "Tue, 20 Mar 2018 20:09:53 GMT"
        ],
        "Pragma": [
          "no-cache"
        ],
        "Transfer-Encoding": [
          "chunked"
        ],
        "ETag": [
          "\"0x8D58E9E084132B2\""
        ],
        "Server": [
          "Microsoft-HTTPAPI/2.0"
        ],
        "Vary": [
          "Accept-Encoding"
        ],
        "x-ms-ratelimit-remaining-subscription-reads": [
          "14961"
        ],
        "request-id": [
          "0398eaba-9715-4088-8e85-f036d3675570"
        ],
        "Strict-Transport-Security": [
          "max-age=31536000; includeSubDomains"
        ],
        "X-Content-Type-Options": [
          "nosniff"
        ],
        "x-ms-request-id": [
          "420a79e7-7b9f-496b-a3c4-e189d5915eda"
        ],
        "x-ms-correlation-request-id": [
          "420a79e7-7b9f-496b-a3c4-e189d5915eda"
        ],
        "x-ms-routing-request-id": [
          "WESTUS2:20180320T200953Z:420a79e7-7b9f-496b-a3c4-e189d5915eda"
        ]
      },
      "StatusCode": 200
    },
    {
      "RequestUri": "/subscriptions/10d0b7c6-9243-4713-91a9-2730375d3a1b/resourceGroups/BatchAIResourceGroup5333/providers/Microsoft.BatchAI/clusters/testjobcreationanddeletion_cluster?api-version=2018-03-01",
      "EncodedRequestUri": "L3N1YnNjcmlwdGlvbnMvMTBkMGI3YzYtOTI0My00NzEzLTkxYTktMjczMDM3NWQzYTFiL3Jlc291cmNlR3JvdXBzL0JhdGNoQUlSZXNvdXJjZUdyb3VwNTMzMy9wcm92aWRlcnMvTWljcm9zb2Z0LkJhdGNoQUkvY2x1c3RlcnMvdGVzdGpvYmNyZWF0aW9uYW5kZGVsZXRpb25fY2x1c3Rlcj9hcGktdmVyc2lvbj0yMDE4LTAzLTAx",
      "RequestMethod": "GET",
      "RequestBody": "",
      "RequestHeaders": {
        "x-ms-client-request-id": [
          "4424682d-1f03-4ddc-b964-62198326fe10"
        ],
        "accept-language": [
          "en-US"
        ],
        "User-Agent": [
          "FxVersion/4.6.25211.01",
          "Microsoft.Azure.Management.BatchAI.BatchAIManagementClient/1.10.0.0"
        ]
      },
      "ResponseBody": "{\r\n  \"id\": \"/subscriptions/10d0b7c6-9243-4713-91a9-2730375d3a1b/resourceGroups/batchairesourcegroup5333/providers/Microsoft.BatchAI/clusters/testjobcreationanddeletion_cluster\",\r\n  \"name\": \"testjobcreationanddeletion_cluster\",\r\n  \"type\": \"Microsoft.BatchAI/Clusters\",\r\n  \"location\": \"eastus\",\r\n  \"properties\": {\r\n    \"provisioningState\": \"succeeded\",\r\n    \"allocationState\": \"steady\",\r\n    \"creationTime\": \"2018-03-20T20:06:13.726Z\",\r\n    \"allocationStateTransitionTime\": \"2018-03-20T20:07:40.064Z\",\r\n    \"provisioningStateTransitionTime\": \"2018-03-20T20:06:14.726Z\",\r\n    \"vmSize\": \"STANDARD_D1\",\r\n    \"currentNodeCount\": 1,\r\n    \"nodeStateCounts\": {\r\n      \"runningNodeCount\": 0,\r\n      \"idleNodeCount\": 0,\r\n      \"unusableNodeCount\": 0,\r\n      \"preparingNodeCount\": 1,\r\n      \"leavingNodeCount\": 0\r\n    },\r\n    \"vmPriority\": \"dedicated\",\r\n    \"scaleSettings\": {\r\n      \"manual\": {\r\n        \"targetNodeCount\": 1,\r\n        \"nodeDeallocationOption\": \"requeue\"\r\n      }\r\n    },\r\n    \"virtualMachineConfiguration\": {\r\n      \"imageReference\": {\r\n        \"publisher\": \"Canonical\",\r\n        \"offer\": \"UbuntuServer\",\r\n        \"sku\": \"16.04-LTS\",\r\n        \"version\": \"latest\"\r\n      }\r\n    },\r\n    \"userAccountSettings\": {\r\n      \"adminUserName\": \"demoUser\"\r\n    }\r\n  }\r\n}",
      "ResponseHeaders": {
        "Content-Type": [
          "application/json; charset=utf-8"
        ],
        "Expires": [
          "-1"
        ],
        "Last-Modified": [
          "Tue, 20 Mar 2018 20:06:13 GMT"
        ],
        "Cache-Control": [
          "no-cache"
        ],
        "Date": [
          "Tue, 20 Mar 2018 20:09:58 GMT"
        ],
        "Pragma": [
          "no-cache"
        ],
        "Transfer-Encoding": [
          "chunked"
        ],
        "ETag": [
          "\"0x8D58E9E084132B2\""
        ],
        "Server": [
          "Microsoft-HTTPAPI/2.0"
        ],
        "Vary": [
          "Accept-Encoding"
        ],
        "x-ms-ratelimit-remaining-subscription-reads": [
          "14960"
        ],
        "request-id": [
          "a098462c-ffee-42e5-a95e-9a36c8b3d7ec"
        ],
        "Strict-Transport-Security": [
          "max-age=31536000; includeSubDomains"
        ],
        "X-Content-Type-Options": [
          "nosniff"
        ],
        "x-ms-request-id": [
          "9847e0eb-792c-405c-9aa5-eb212b36b943"
        ],
        "x-ms-correlation-request-id": [
          "9847e0eb-792c-405c-9aa5-eb212b36b943"
        ],
        "x-ms-routing-request-id": [
          "WESTUS2:20180320T200958Z:9847e0eb-792c-405c-9aa5-eb212b36b943"
        ]
      },
      "StatusCode": 200
    },
    {
      "RequestUri": "/subscriptions/10d0b7c6-9243-4713-91a9-2730375d3a1b/resourceGroups/BatchAIResourceGroup5333/providers/Microsoft.BatchAI/clusters/testjobcreationanddeletion_cluster?api-version=2018-03-01",
      "EncodedRequestUri": "L3N1YnNjcmlwdGlvbnMvMTBkMGI3YzYtOTI0My00NzEzLTkxYTktMjczMDM3NWQzYTFiL3Jlc291cmNlR3JvdXBzL0JhdGNoQUlSZXNvdXJjZUdyb3VwNTMzMy9wcm92aWRlcnMvTWljcm9zb2Z0LkJhdGNoQUkvY2x1c3RlcnMvdGVzdGpvYmNyZWF0aW9uYW5kZGVsZXRpb25fY2x1c3Rlcj9hcGktdmVyc2lvbj0yMDE4LTAzLTAx",
      "RequestMethod": "GET",
      "RequestBody": "",
      "RequestHeaders": {
        "x-ms-client-request-id": [
          "e81dfe8f-8100-4f46-ac2a-9934be987311"
        ],
        "accept-language": [
          "en-US"
        ],
        "User-Agent": [
          "FxVersion/4.6.25211.01",
          "Microsoft.Azure.Management.BatchAI.BatchAIManagementClient/1.10.0.0"
        ]
      },
      "ResponseBody": "{\r\n  \"id\": \"/subscriptions/10d0b7c6-9243-4713-91a9-2730375d3a1b/resourceGroups/batchairesourcegroup5333/providers/Microsoft.BatchAI/clusters/testjobcreationanddeletion_cluster\",\r\n  \"name\": \"testjobcreationanddeletion_cluster\",\r\n  \"type\": \"Microsoft.BatchAI/Clusters\",\r\n  \"location\": \"eastus\",\r\n  \"properties\": {\r\n    \"provisioningState\": \"succeeded\",\r\n    \"allocationState\": \"steady\",\r\n    \"creationTime\": \"2018-03-20T20:06:13.726Z\",\r\n    \"allocationStateTransitionTime\": \"2018-03-20T20:07:40.064Z\",\r\n    \"provisioningStateTransitionTime\": \"2018-03-20T20:06:14.726Z\",\r\n    \"vmSize\": \"STANDARD_D1\",\r\n    \"currentNodeCount\": 1,\r\n    \"nodeStateCounts\": {\r\n      \"runningNodeCount\": 0,\r\n      \"idleNodeCount\": 0,\r\n      \"unusableNodeCount\": 0,\r\n      \"preparingNodeCount\": 1,\r\n      \"leavingNodeCount\": 0\r\n    },\r\n    \"vmPriority\": \"dedicated\",\r\n    \"scaleSettings\": {\r\n      \"manual\": {\r\n        \"targetNodeCount\": 1,\r\n        \"nodeDeallocationOption\": \"requeue\"\r\n      }\r\n    },\r\n    \"virtualMachineConfiguration\": {\r\n      \"imageReference\": {\r\n        \"publisher\": \"Canonical\",\r\n        \"offer\": \"UbuntuServer\",\r\n        \"sku\": \"16.04-LTS\",\r\n        \"version\": \"latest\"\r\n      }\r\n    },\r\n    \"userAccountSettings\": {\r\n      \"adminUserName\": \"demoUser\"\r\n    }\r\n  }\r\n}",
      "ResponseHeaders": {
        "Content-Type": [
          "application/json; charset=utf-8"
        ],
        "Expires": [
          "-1"
        ],
        "Last-Modified": [
          "Tue, 20 Mar 2018 20:06:13 GMT"
        ],
        "Cache-Control": [
          "no-cache"
        ],
        "Date": [
          "Tue, 20 Mar 2018 20:10:03 GMT"
        ],
        "Pragma": [
          "no-cache"
        ],
        "Transfer-Encoding": [
          "chunked"
        ],
        "ETag": [
          "\"0x8D58E9E084132B2\""
        ],
        "Server": [
          "Microsoft-HTTPAPI/2.0"
        ],
        "Vary": [
          "Accept-Encoding"
        ],
        "x-ms-ratelimit-remaining-subscription-reads": [
          "14959"
        ],
        "request-id": [
          "a6d2665d-1a3e-4f8d-9f7d-4ee59983831e"
        ],
        "Strict-Transport-Security": [
          "max-age=31536000; includeSubDomains"
        ],
        "X-Content-Type-Options": [
          "nosniff"
        ],
        "x-ms-request-id": [
          "47b50590-eed1-44ff-88a4-2bc701eb6cbf"
        ],
        "x-ms-correlation-request-id": [
          "47b50590-eed1-44ff-88a4-2bc701eb6cbf"
        ],
        "x-ms-routing-request-id": [
          "WESTUS2:20180320T201003Z:47b50590-eed1-44ff-88a4-2bc701eb6cbf"
        ]
      },
      "StatusCode": 200
    },
    {
      "RequestUri": "/subscriptions/10d0b7c6-9243-4713-91a9-2730375d3a1b/resourceGroups/BatchAIResourceGroup5333/providers/Microsoft.BatchAI/clusters/testjobcreationanddeletion_cluster?api-version=2018-03-01",
      "EncodedRequestUri": "L3N1YnNjcmlwdGlvbnMvMTBkMGI3YzYtOTI0My00NzEzLTkxYTktMjczMDM3NWQzYTFiL3Jlc291cmNlR3JvdXBzL0JhdGNoQUlSZXNvdXJjZUdyb3VwNTMzMy9wcm92aWRlcnMvTWljcm9zb2Z0LkJhdGNoQUkvY2x1c3RlcnMvdGVzdGpvYmNyZWF0aW9uYW5kZGVsZXRpb25fY2x1c3Rlcj9hcGktdmVyc2lvbj0yMDE4LTAzLTAx",
      "RequestMethod": "GET",
      "RequestBody": "",
      "RequestHeaders": {
        "x-ms-client-request-id": [
          "d47fb703-9edc-4c57-8073-83e2888e8db6"
        ],
        "accept-language": [
          "en-US"
        ],
        "User-Agent": [
          "FxVersion/4.6.25211.01",
          "Microsoft.Azure.Management.BatchAI.BatchAIManagementClient/1.10.0.0"
        ]
      },
      "ResponseBody": "{\r\n  \"id\": \"/subscriptions/10d0b7c6-9243-4713-91a9-2730375d3a1b/resourceGroups/batchairesourcegroup5333/providers/Microsoft.BatchAI/clusters/testjobcreationanddeletion_cluster\",\r\n  \"name\": \"testjobcreationanddeletion_cluster\",\r\n  \"type\": \"Microsoft.BatchAI/Clusters\",\r\n  \"location\": \"eastus\",\r\n  \"properties\": {\r\n    \"provisioningState\": \"succeeded\",\r\n    \"allocationState\": \"steady\",\r\n    \"creationTime\": \"2018-03-20T20:06:13.726Z\",\r\n    \"allocationStateTransitionTime\": \"2018-03-20T20:07:40.064Z\",\r\n    \"provisioningStateTransitionTime\": \"2018-03-20T20:06:14.726Z\",\r\n    \"vmSize\": \"STANDARD_D1\",\r\n    \"currentNodeCount\": 1,\r\n    \"nodeStateCounts\": {\r\n      \"runningNodeCount\": 0,\r\n      \"idleNodeCount\": 0,\r\n      \"unusableNodeCount\": 0,\r\n      \"preparingNodeCount\": 1,\r\n      \"leavingNodeCount\": 0\r\n    },\r\n    \"vmPriority\": \"dedicated\",\r\n    \"scaleSettings\": {\r\n      \"manual\": {\r\n        \"targetNodeCount\": 1,\r\n        \"nodeDeallocationOption\": \"requeue\"\r\n      }\r\n    },\r\n    \"virtualMachineConfiguration\": {\r\n      \"imageReference\": {\r\n        \"publisher\": \"Canonical\",\r\n        \"offer\": \"UbuntuServer\",\r\n        \"sku\": \"16.04-LTS\",\r\n        \"version\": \"latest\"\r\n      }\r\n    },\r\n    \"userAccountSettings\": {\r\n      \"adminUserName\": \"demoUser\"\r\n    }\r\n  }\r\n}",
      "ResponseHeaders": {
        "Content-Type": [
          "application/json; charset=utf-8"
        ],
        "Expires": [
          "-1"
        ],
        "Last-Modified": [
          "Tue, 20 Mar 2018 20:06:13 GMT"
        ],
        "Cache-Control": [
          "no-cache"
        ],
        "Date": [
          "Tue, 20 Mar 2018 20:10:08 GMT"
        ],
        "Pragma": [
          "no-cache"
        ],
        "Transfer-Encoding": [
          "chunked"
        ],
        "ETag": [
          "\"0x8D58E9E084132B2\""
        ],
        "Server": [
          "Microsoft-HTTPAPI/2.0"
        ],
        "Vary": [
          "Accept-Encoding"
        ],
        "x-ms-ratelimit-remaining-subscription-reads": [
          "14958"
        ],
        "request-id": [
          "2f215d81-369b-40f8-94a5-d1a4bf1132f0"
        ],
        "Strict-Transport-Security": [
          "max-age=31536000; includeSubDomains"
        ],
        "X-Content-Type-Options": [
          "nosniff"
        ],
        "x-ms-request-id": [
          "5d8baac0-9e53-4e6c-8d5a-3cd8a060fe7d"
        ],
        "x-ms-correlation-request-id": [
          "5d8baac0-9e53-4e6c-8d5a-3cd8a060fe7d"
        ],
        "x-ms-routing-request-id": [
          "WESTUS2:20180320T201008Z:5d8baac0-9e53-4e6c-8d5a-3cd8a060fe7d"
        ]
      },
      "StatusCode": 200
    },
    {
      "RequestUri": "/subscriptions/10d0b7c6-9243-4713-91a9-2730375d3a1b/resourceGroups/BatchAIResourceGroup5333/providers/Microsoft.BatchAI/clusters/testjobcreationanddeletion_cluster?api-version=2018-03-01",
      "EncodedRequestUri": "L3N1YnNjcmlwdGlvbnMvMTBkMGI3YzYtOTI0My00NzEzLTkxYTktMjczMDM3NWQzYTFiL3Jlc291cmNlR3JvdXBzL0JhdGNoQUlSZXNvdXJjZUdyb3VwNTMzMy9wcm92aWRlcnMvTWljcm9zb2Z0LkJhdGNoQUkvY2x1c3RlcnMvdGVzdGpvYmNyZWF0aW9uYW5kZGVsZXRpb25fY2x1c3Rlcj9hcGktdmVyc2lvbj0yMDE4LTAzLTAx",
      "RequestMethod": "GET",
      "RequestBody": "",
      "RequestHeaders": {
        "x-ms-client-request-id": [
          "fa3e7671-4709-46b5-b3f0-526115b00d47"
        ],
        "accept-language": [
          "en-US"
        ],
        "User-Agent": [
          "FxVersion/4.6.25211.01",
          "Microsoft.Azure.Management.BatchAI.BatchAIManagementClient/1.10.0.0"
        ]
      },
      "ResponseBody": "{\r\n  \"id\": \"/subscriptions/10d0b7c6-9243-4713-91a9-2730375d3a1b/resourceGroups/batchairesourcegroup5333/providers/Microsoft.BatchAI/clusters/testjobcreationanddeletion_cluster\",\r\n  \"name\": \"testjobcreationanddeletion_cluster\",\r\n  \"type\": \"Microsoft.BatchAI/Clusters\",\r\n  \"location\": \"eastus\",\r\n  \"properties\": {\r\n    \"provisioningState\": \"succeeded\",\r\n    \"allocationState\": \"steady\",\r\n    \"creationTime\": \"2018-03-20T20:06:13.726Z\",\r\n    \"allocationStateTransitionTime\": \"2018-03-20T20:07:40.064Z\",\r\n    \"provisioningStateTransitionTime\": \"2018-03-20T20:06:14.726Z\",\r\n    \"vmSize\": \"STANDARD_D1\",\r\n    \"currentNodeCount\": 1,\r\n    \"nodeStateCounts\": {\r\n      \"runningNodeCount\": 0,\r\n      \"idleNodeCount\": 0,\r\n      \"unusableNodeCount\": 0,\r\n      \"preparingNodeCount\": 1,\r\n      \"leavingNodeCount\": 0\r\n    },\r\n    \"vmPriority\": \"dedicated\",\r\n    \"scaleSettings\": {\r\n      \"manual\": {\r\n        \"targetNodeCount\": 1,\r\n        \"nodeDeallocationOption\": \"requeue\"\r\n      }\r\n    },\r\n    \"virtualMachineConfiguration\": {\r\n      \"imageReference\": {\r\n        \"publisher\": \"Canonical\",\r\n        \"offer\": \"UbuntuServer\",\r\n        \"sku\": \"16.04-LTS\",\r\n        \"version\": \"latest\"\r\n      }\r\n    },\r\n    \"userAccountSettings\": {\r\n      \"adminUserName\": \"demoUser\"\r\n    }\r\n  }\r\n}",
      "ResponseHeaders": {
        "Content-Type": [
          "application/json; charset=utf-8"
        ],
        "Expires": [
          "-1"
        ],
        "Last-Modified": [
          "Tue, 20 Mar 2018 20:06:13 GMT"
        ],
        "Cache-Control": [
          "no-cache"
        ],
        "Date": [
          "Tue, 20 Mar 2018 20:10:13 GMT"
        ],
        "Pragma": [
          "no-cache"
        ],
        "Transfer-Encoding": [
          "chunked"
        ],
        "ETag": [
          "\"0x8D58E9E084132B2\""
        ],
        "Server": [
          "Microsoft-HTTPAPI/2.0"
        ],
        "Vary": [
          "Accept-Encoding"
        ],
        "x-ms-ratelimit-remaining-subscription-reads": [
          "14957"
        ],
        "request-id": [
          "d301d784-d28a-48c1-8476-fb7c8cc9491b"
        ],
        "Strict-Transport-Security": [
          "max-age=31536000; includeSubDomains"
        ],
        "X-Content-Type-Options": [
          "nosniff"
        ],
        "x-ms-request-id": [
          "15acb11b-02f3-48aa-a214-6e003b08e105"
        ],
        "x-ms-correlation-request-id": [
          "15acb11b-02f3-48aa-a214-6e003b08e105"
        ],
        "x-ms-routing-request-id": [
          "WESTUS2:20180320T201014Z:15acb11b-02f3-48aa-a214-6e003b08e105"
        ]
      },
      "StatusCode": 200
    },
    {
      "RequestUri": "/subscriptions/10d0b7c6-9243-4713-91a9-2730375d3a1b/resourceGroups/BatchAIResourceGroup5333/providers/Microsoft.BatchAI/clusters/testjobcreationanddeletion_cluster?api-version=2018-03-01",
      "EncodedRequestUri": "L3N1YnNjcmlwdGlvbnMvMTBkMGI3YzYtOTI0My00NzEzLTkxYTktMjczMDM3NWQzYTFiL3Jlc291cmNlR3JvdXBzL0JhdGNoQUlSZXNvdXJjZUdyb3VwNTMzMy9wcm92aWRlcnMvTWljcm9zb2Z0LkJhdGNoQUkvY2x1c3RlcnMvdGVzdGpvYmNyZWF0aW9uYW5kZGVsZXRpb25fY2x1c3Rlcj9hcGktdmVyc2lvbj0yMDE4LTAzLTAx",
      "RequestMethod": "GET",
      "RequestBody": "",
      "RequestHeaders": {
        "x-ms-client-request-id": [
          "c23bad46-2dfb-4687-a9e8-23664ecfb188"
        ],
        "accept-language": [
          "en-US"
        ],
        "User-Agent": [
          "FxVersion/4.6.25211.01",
          "Microsoft.Azure.Management.BatchAI.BatchAIManagementClient/1.10.0.0"
        ]
      },
      "ResponseBody": "{\r\n  \"id\": \"/subscriptions/10d0b7c6-9243-4713-91a9-2730375d3a1b/resourceGroups/batchairesourcegroup5333/providers/Microsoft.BatchAI/clusters/testjobcreationanddeletion_cluster\",\r\n  \"name\": \"testjobcreationanddeletion_cluster\",\r\n  \"type\": \"Microsoft.BatchAI/Clusters\",\r\n  \"location\": \"eastus\",\r\n  \"properties\": {\r\n    \"provisioningState\": \"succeeded\",\r\n    \"allocationState\": \"steady\",\r\n    \"creationTime\": \"2018-03-20T20:06:13.726Z\",\r\n    \"allocationStateTransitionTime\": \"2018-03-20T20:07:40.064Z\",\r\n    \"provisioningStateTransitionTime\": \"2018-03-20T20:06:14.726Z\",\r\n    \"vmSize\": \"STANDARD_D1\",\r\n    \"currentNodeCount\": 1,\r\n    \"nodeStateCounts\": {\r\n      \"runningNodeCount\": 0,\r\n      \"idleNodeCount\": 0,\r\n      \"unusableNodeCount\": 0,\r\n      \"preparingNodeCount\": 1,\r\n      \"leavingNodeCount\": 0\r\n    },\r\n    \"vmPriority\": \"dedicated\",\r\n    \"scaleSettings\": {\r\n      \"manual\": {\r\n        \"targetNodeCount\": 1,\r\n        \"nodeDeallocationOption\": \"requeue\"\r\n      }\r\n    },\r\n    \"virtualMachineConfiguration\": {\r\n      \"imageReference\": {\r\n        \"publisher\": \"Canonical\",\r\n        \"offer\": \"UbuntuServer\",\r\n        \"sku\": \"16.04-LTS\",\r\n        \"version\": \"latest\"\r\n      }\r\n    },\r\n    \"userAccountSettings\": {\r\n      \"adminUserName\": \"demoUser\"\r\n    }\r\n  }\r\n}",
      "ResponseHeaders": {
        "Content-Type": [
          "application/json; charset=utf-8"
        ],
        "Expires": [
          "-1"
        ],
        "Last-Modified": [
          "Tue, 20 Mar 2018 20:06:13 GMT"
        ],
        "Cache-Control": [
          "no-cache"
        ],
        "Date": [
          "Tue, 20 Mar 2018 20:10:19 GMT"
        ],
        "Pragma": [
          "no-cache"
        ],
        "Transfer-Encoding": [
          "chunked"
        ],
        "ETag": [
          "\"0x8D58E9E084132B2\""
        ],
        "Server": [
          "Microsoft-HTTPAPI/2.0"
        ],
        "Vary": [
          "Accept-Encoding"
        ],
        "x-ms-ratelimit-remaining-subscription-reads": [
          "14956"
        ],
        "request-id": [
          "a08a754c-9e12-471e-a89e-a264997e9b36"
        ],
        "Strict-Transport-Security": [
          "max-age=31536000; includeSubDomains"
        ],
        "X-Content-Type-Options": [
          "nosniff"
        ],
        "x-ms-request-id": [
          "4babe419-85ec-43d2-9d34-1285f1b0e2ee"
        ],
        "x-ms-correlation-request-id": [
          "4babe419-85ec-43d2-9d34-1285f1b0e2ee"
        ],
        "x-ms-routing-request-id": [
          "WESTUS2:20180320T201019Z:4babe419-85ec-43d2-9d34-1285f1b0e2ee"
        ]
      },
      "StatusCode": 200
    },
    {
      "RequestUri": "/subscriptions/10d0b7c6-9243-4713-91a9-2730375d3a1b/resourceGroups/BatchAIResourceGroup5333/providers/Microsoft.BatchAI/clusters/testjobcreationanddeletion_cluster?api-version=2018-03-01",
      "EncodedRequestUri": "L3N1YnNjcmlwdGlvbnMvMTBkMGI3YzYtOTI0My00NzEzLTkxYTktMjczMDM3NWQzYTFiL3Jlc291cmNlR3JvdXBzL0JhdGNoQUlSZXNvdXJjZUdyb3VwNTMzMy9wcm92aWRlcnMvTWljcm9zb2Z0LkJhdGNoQUkvY2x1c3RlcnMvdGVzdGpvYmNyZWF0aW9uYW5kZGVsZXRpb25fY2x1c3Rlcj9hcGktdmVyc2lvbj0yMDE4LTAzLTAx",
      "RequestMethod": "GET",
      "RequestBody": "",
      "RequestHeaders": {
        "x-ms-client-request-id": [
          "d877f72b-5c4b-40e9-bfc2-425b762613c6"
        ],
        "accept-language": [
          "en-US"
        ],
        "User-Agent": [
          "FxVersion/4.6.25211.01",
          "Microsoft.Azure.Management.BatchAI.BatchAIManagementClient/1.10.0.0"
        ]
      },
      "ResponseBody": "{\r\n  \"id\": \"/subscriptions/10d0b7c6-9243-4713-91a9-2730375d3a1b/resourceGroups/batchairesourcegroup5333/providers/Microsoft.BatchAI/clusters/testjobcreationanddeletion_cluster\",\r\n  \"name\": \"testjobcreationanddeletion_cluster\",\r\n  \"type\": \"Microsoft.BatchAI/Clusters\",\r\n  \"location\": \"eastus\",\r\n  \"properties\": {\r\n    \"provisioningState\": \"succeeded\",\r\n    \"allocationState\": \"steady\",\r\n    \"creationTime\": \"2018-03-20T20:06:13.726Z\",\r\n    \"allocationStateTransitionTime\": \"2018-03-20T20:07:40.064Z\",\r\n    \"provisioningStateTransitionTime\": \"2018-03-20T20:06:14.726Z\",\r\n    \"vmSize\": \"STANDARD_D1\",\r\n    \"currentNodeCount\": 1,\r\n    \"nodeStateCounts\": {\r\n      \"runningNodeCount\": 0,\r\n      \"idleNodeCount\": 0,\r\n      \"unusableNodeCount\": 0,\r\n      \"preparingNodeCount\": 1,\r\n      \"leavingNodeCount\": 0\r\n    },\r\n    \"vmPriority\": \"dedicated\",\r\n    \"scaleSettings\": {\r\n      \"manual\": {\r\n        \"targetNodeCount\": 1,\r\n        \"nodeDeallocationOption\": \"requeue\"\r\n      }\r\n    },\r\n    \"virtualMachineConfiguration\": {\r\n      \"imageReference\": {\r\n        \"publisher\": \"Canonical\",\r\n        \"offer\": \"UbuntuServer\",\r\n        \"sku\": \"16.04-LTS\",\r\n        \"version\": \"latest\"\r\n      }\r\n    },\r\n    \"userAccountSettings\": {\r\n      \"adminUserName\": \"demoUser\"\r\n    }\r\n  }\r\n}",
      "ResponseHeaders": {
        "Content-Type": [
          "application/json; charset=utf-8"
        ],
        "Expires": [
          "-1"
        ],
        "Last-Modified": [
          "Tue, 20 Mar 2018 20:06:13 GMT"
        ],
        "Cache-Control": [
          "no-cache"
        ],
        "Date": [
          "Tue, 20 Mar 2018 20:10:24 GMT"
        ],
        "Pragma": [
          "no-cache"
        ],
        "Transfer-Encoding": [
          "chunked"
        ],
        "ETag": [
          "\"0x8D58E9E084132B2\""
        ],
        "Server": [
          "Microsoft-HTTPAPI/2.0"
        ],
        "Vary": [
          "Accept-Encoding"
        ],
        "x-ms-ratelimit-remaining-subscription-reads": [
          "14955"
        ],
        "request-id": [
          "3a18d0ed-49e8-4427-b77e-7b2f757974a0"
        ],
        "Strict-Transport-Security": [
          "max-age=31536000; includeSubDomains"
        ],
        "X-Content-Type-Options": [
          "nosniff"
        ],
        "x-ms-request-id": [
          "67e13b50-edc2-431b-8a4d-5bfd6e64f7fa"
        ],
        "x-ms-correlation-request-id": [
          "67e13b50-edc2-431b-8a4d-5bfd6e64f7fa"
        ],
        "x-ms-routing-request-id": [
          "WESTUS2:20180320T201024Z:67e13b50-edc2-431b-8a4d-5bfd6e64f7fa"
        ]
      },
      "StatusCode": 200
    },
    {
      "RequestUri": "/subscriptions/10d0b7c6-9243-4713-91a9-2730375d3a1b/resourceGroups/BatchAIResourceGroup5333/providers/Microsoft.BatchAI/clusters/testjobcreationanddeletion_cluster?api-version=2018-03-01",
      "EncodedRequestUri": "L3N1YnNjcmlwdGlvbnMvMTBkMGI3YzYtOTI0My00NzEzLTkxYTktMjczMDM3NWQzYTFiL3Jlc291cmNlR3JvdXBzL0JhdGNoQUlSZXNvdXJjZUdyb3VwNTMzMy9wcm92aWRlcnMvTWljcm9zb2Z0LkJhdGNoQUkvY2x1c3RlcnMvdGVzdGpvYmNyZWF0aW9uYW5kZGVsZXRpb25fY2x1c3Rlcj9hcGktdmVyc2lvbj0yMDE4LTAzLTAx",
      "RequestMethod": "GET",
      "RequestBody": "",
      "RequestHeaders": {
        "x-ms-client-request-id": [
          "59c85bec-3e3d-448b-97dd-fc080cf9f7ec"
        ],
        "accept-language": [
          "en-US"
        ],
        "User-Agent": [
          "FxVersion/4.6.25211.01",
          "Microsoft.Azure.Management.BatchAI.BatchAIManagementClient/1.10.0.0"
        ]
      },
      "ResponseBody": "{\r\n  \"id\": \"/subscriptions/10d0b7c6-9243-4713-91a9-2730375d3a1b/resourceGroups/batchairesourcegroup5333/providers/Microsoft.BatchAI/clusters/testjobcreationanddeletion_cluster\",\r\n  \"name\": \"testjobcreationanddeletion_cluster\",\r\n  \"type\": \"Microsoft.BatchAI/Clusters\",\r\n  \"location\": \"eastus\",\r\n  \"properties\": {\r\n    \"provisioningState\": \"succeeded\",\r\n    \"allocationState\": \"steady\",\r\n    \"creationTime\": \"2018-03-20T20:06:13.726Z\",\r\n    \"allocationStateTransitionTime\": \"2018-03-20T20:07:40.064Z\",\r\n    \"provisioningStateTransitionTime\": \"2018-03-20T20:06:14.726Z\",\r\n    \"vmSize\": \"STANDARD_D1\",\r\n    \"currentNodeCount\": 1,\r\n    \"nodeStateCounts\": {\r\n      \"runningNodeCount\": 0,\r\n      \"idleNodeCount\": 0,\r\n      \"unusableNodeCount\": 0,\r\n      \"preparingNodeCount\": 1,\r\n      \"leavingNodeCount\": 0\r\n    },\r\n    \"vmPriority\": \"dedicated\",\r\n    \"scaleSettings\": {\r\n      \"manual\": {\r\n        \"targetNodeCount\": 1,\r\n        \"nodeDeallocationOption\": \"requeue\"\r\n      }\r\n    },\r\n    \"virtualMachineConfiguration\": {\r\n      \"imageReference\": {\r\n        \"publisher\": \"Canonical\",\r\n        \"offer\": \"UbuntuServer\",\r\n        \"sku\": \"16.04-LTS\",\r\n        \"version\": \"latest\"\r\n      }\r\n    },\r\n    \"userAccountSettings\": {\r\n      \"adminUserName\": \"demoUser\"\r\n    }\r\n  }\r\n}",
      "ResponseHeaders": {
        "Content-Type": [
          "application/json; charset=utf-8"
        ],
        "Expires": [
          "-1"
        ],
        "Last-Modified": [
          "Tue, 20 Mar 2018 20:06:13 GMT"
        ],
        "Cache-Control": [
          "no-cache"
        ],
        "Date": [
          "Tue, 20 Mar 2018 20:10:29 GMT"
        ],
        "Pragma": [
          "no-cache"
        ],
        "Transfer-Encoding": [
          "chunked"
        ],
        "ETag": [
          "\"0x8D58E9E084132B2\""
        ],
        "Server": [
          "Microsoft-HTTPAPI/2.0"
        ],
        "Vary": [
          "Accept-Encoding"
        ],
        "x-ms-ratelimit-remaining-subscription-reads": [
          "14954"
        ],
        "request-id": [
          "1e209a0f-6956-4422-8651-c0ecae0d9b90"
        ],
        "Strict-Transport-Security": [
          "max-age=31536000; includeSubDomains"
        ],
        "X-Content-Type-Options": [
          "nosniff"
        ],
        "x-ms-request-id": [
          "abe8044d-bdbd-4d29-8317-65ebe5ed94dc"
        ],
        "x-ms-correlation-request-id": [
          "abe8044d-bdbd-4d29-8317-65ebe5ed94dc"
        ],
        "x-ms-routing-request-id": [
          "WESTUS2:20180320T201029Z:abe8044d-bdbd-4d29-8317-65ebe5ed94dc"
        ]
      },
      "StatusCode": 200
    },
    {
      "RequestUri": "/subscriptions/10d0b7c6-9243-4713-91a9-2730375d3a1b/resourceGroups/BatchAIResourceGroup5333/providers/Microsoft.BatchAI/clusters/testjobcreationanddeletion_cluster?api-version=2018-03-01",
      "EncodedRequestUri": "L3N1YnNjcmlwdGlvbnMvMTBkMGI3YzYtOTI0My00NzEzLTkxYTktMjczMDM3NWQzYTFiL3Jlc291cmNlR3JvdXBzL0JhdGNoQUlSZXNvdXJjZUdyb3VwNTMzMy9wcm92aWRlcnMvTWljcm9zb2Z0LkJhdGNoQUkvY2x1c3RlcnMvdGVzdGpvYmNyZWF0aW9uYW5kZGVsZXRpb25fY2x1c3Rlcj9hcGktdmVyc2lvbj0yMDE4LTAzLTAx",
      "RequestMethod": "GET",
      "RequestBody": "",
      "RequestHeaders": {
        "x-ms-client-request-id": [
          "06a2af75-b612-47a8-8991-bc6334942e64"
        ],
        "accept-language": [
          "en-US"
        ],
        "User-Agent": [
          "FxVersion/4.6.25211.01",
          "Microsoft.Azure.Management.BatchAI.BatchAIManagementClient/1.10.0.0"
        ]
      },
      "ResponseBody": "{\r\n  \"id\": \"/subscriptions/10d0b7c6-9243-4713-91a9-2730375d3a1b/resourceGroups/batchairesourcegroup5333/providers/Microsoft.BatchAI/clusters/testjobcreationanddeletion_cluster\",\r\n  \"name\": \"testjobcreationanddeletion_cluster\",\r\n  \"type\": \"Microsoft.BatchAI/Clusters\",\r\n  \"location\": \"eastus\",\r\n  \"properties\": {\r\n    \"provisioningState\": \"succeeded\",\r\n    \"allocationState\": \"steady\",\r\n    \"creationTime\": \"2018-03-20T20:06:13.726Z\",\r\n    \"allocationStateTransitionTime\": \"2018-03-20T20:07:40.064Z\",\r\n    \"provisioningStateTransitionTime\": \"2018-03-20T20:06:14.726Z\",\r\n    \"vmSize\": \"STANDARD_D1\",\r\n    \"currentNodeCount\": 1,\r\n    \"nodeStateCounts\": {\r\n      \"runningNodeCount\": 0,\r\n      \"idleNodeCount\": 0,\r\n      \"unusableNodeCount\": 0,\r\n      \"preparingNodeCount\": 1,\r\n      \"leavingNodeCount\": 0\r\n    },\r\n    \"vmPriority\": \"dedicated\",\r\n    \"scaleSettings\": {\r\n      \"manual\": {\r\n        \"targetNodeCount\": 1,\r\n        \"nodeDeallocationOption\": \"requeue\"\r\n      }\r\n    },\r\n    \"virtualMachineConfiguration\": {\r\n      \"imageReference\": {\r\n        \"publisher\": \"Canonical\",\r\n        \"offer\": \"UbuntuServer\",\r\n        \"sku\": \"16.04-LTS\",\r\n        \"version\": \"latest\"\r\n      }\r\n    },\r\n    \"userAccountSettings\": {\r\n      \"adminUserName\": \"demoUser\"\r\n    }\r\n  }\r\n}",
      "ResponseHeaders": {
        "Content-Type": [
          "application/json; charset=utf-8"
        ],
        "Expires": [
          "-1"
        ],
        "Last-Modified": [
          "Tue, 20 Mar 2018 20:06:13 GMT"
        ],
        "Cache-Control": [
          "no-cache"
        ],
        "Date": [
          "Tue, 20 Mar 2018 20:10:34 GMT"
        ],
        "Pragma": [
          "no-cache"
        ],
        "Transfer-Encoding": [
          "chunked"
        ],
        "ETag": [
          "\"0x8D58E9E084132B2\""
        ],
        "Server": [
          "Microsoft-HTTPAPI/2.0"
        ],
        "Vary": [
          "Accept-Encoding"
        ],
        "x-ms-ratelimit-remaining-subscription-reads": [
          "14953"
        ],
        "request-id": [
          "4a237b01-6ed0-41a7-9114-b168044094b7"
        ],
        "Strict-Transport-Security": [
          "max-age=31536000; includeSubDomains"
        ],
        "X-Content-Type-Options": [
          "nosniff"
        ],
        "x-ms-request-id": [
          "8b865253-360f-4783-a416-87362c2f7df5"
        ],
        "x-ms-correlation-request-id": [
          "8b865253-360f-4783-a416-87362c2f7df5"
        ],
        "x-ms-routing-request-id": [
          "WESTUS2:20180320T201034Z:8b865253-360f-4783-a416-87362c2f7df5"
        ]
      },
      "StatusCode": 200
    },
    {
      "RequestUri": "/subscriptions/10d0b7c6-9243-4713-91a9-2730375d3a1b/resourceGroups/BatchAIResourceGroup5333/providers/Microsoft.BatchAI/clusters/testjobcreationanddeletion_cluster?api-version=2018-03-01",
      "EncodedRequestUri": "L3N1YnNjcmlwdGlvbnMvMTBkMGI3YzYtOTI0My00NzEzLTkxYTktMjczMDM3NWQzYTFiL3Jlc291cmNlR3JvdXBzL0JhdGNoQUlSZXNvdXJjZUdyb3VwNTMzMy9wcm92aWRlcnMvTWljcm9zb2Z0LkJhdGNoQUkvY2x1c3RlcnMvdGVzdGpvYmNyZWF0aW9uYW5kZGVsZXRpb25fY2x1c3Rlcj9hcGktdmVyc2lvbj0yMDE4LTAzLTAx",
      "RequestMethod": "GET",
      "RequestBody": "",
      "RequestHeaders": {
        "x-ms-client-request-id": [
          "e8e41b3e-9e14-4c89-8fc9-79f2d6528dc8"
        ],
        "accept-language": [
          "en-US"
        ],
        "User-Agent": [
          "FxVersion/4.6.25211.01",
          "Microsoft.Azure.Management.BatchAI.BatchAIManagementClient/1.10.0.0"
        ]
      },
      "ResponseBody": "{\r\n  \"id\": \"/subscriptions/10d0b7c6-9243-4713-91a9-2730375d3a1b/resourceGroups/batchairesourcegroup5333/providers/Microsoft.BatchAI/clusters/testjobcreationanddeletion_cluster\",\r\n  \"name\": \"testjobcreationanddeletion_cluster\",\r\n  \"type\": \"Microsoft.BatchAI/Clusters\",\r\n  \"location\": \"eastus\",\r\n  \"properties\": {\r\n    \"provisioningState\": \"succeeded\",\r\n    \"allocationState\": \"steady\",\r\n    \"creationTime\": \"2018-03-20T20:06:13.726Z\",\r\n    \"allocationStateTransitionTime\": \"2018-03-20T20:07:40.064Z\",\r\n    \"provisioningStateTransitionTime\": \"2018-03-20T20:06:14.726Z\",\r\n    \"vmSize\": \"STANDARD_D1\",\r\n    \"currentNodeCount\": 1,\r\n    \"nodeStateCounts\": {\r\n      \"runningNodeCount\": 0,\r\n      \"idleNodeCount\": 0,\r\n      \"unusableNodeCount\": 0,\r\n      \"preparingNodeCount\": 1,\r\n      \"leavingNodeCount\": 0\r\n    },\r\n    \"vmPriority\": \"dedicated\",\r\n    \"scaleSettings\": {\r\n      \"manual\": {\r\n        \"targetNodeCount\": 1,\r\n        \"nodeDeallocationOption\": \"requeue\"\r\n      }\r\n    },\r\n    \"virtualMachineConfiguration\": {\r\n      \"imageReference\": {\r\n        \"publisher\": \"Canonical\",\r\n        \"offer\": \"UbuntuServer\",\r\n        \"sku\": \"16.04-LTS\",\r\n        \"version\": \"latest\"\r\n      }\r\n    },\r\n    \"userAccountSettings\": {\r\n      \"adminUserName\": \"demoUser\"\r\n    }\r\n  }\r\n}",
      "ResponseHeaders": {
        "Content-Type": [
          "application/json; charset=utf-8"
        ],
        "Expires": [
          "-1"
        ],
        "Last-Modified": [
          "Tue, 20 Mar 2018 20:06:13 GMT"
        ],
        "Cache-Control": [
          "no-cache"
        ],
        "Date": [
          "Tue, 20 Mar 2018 20:10:39 GMT"
        ],
        "Pragma": [
          "no-cache"
        ],
        "Transfer-Encoding": [
          "chunked"
        ],
        "ETag": [
          "\"0x8D58E9E084132B2\""
        ],
        "Server": [
          "Microsoft-HTTPAPI/2.0"
        ],
        "Vary": [
          "Accept-Encoding"
        ],
        "x-ms-ratelimit-remaining-subscription-reads": [
          "14952"
        ],
        "request-id": [
          "d72d3869-361b-46fb-a6fa-f05f9f0c182a"
        ],
        "Strict-Transport-Security": [
          "max-age=31536000; includeSubDomains"
        ],
        "X-Content-Type-Options": [
          "nosniff"
        ],
        "x-ms-request-id": [
          "f93c6c34-1a19-480a-b65e-9a339ed4f84b"
        ],
        "x-ms-correlation-request-id": [
          "f93c6c34-1a19-480a-b65e-9a339ed4f84b"
        ],
        "x-ms-routing-request-id": [
          "WESTUS2:20180320T201040Z:f93c6c34-1a19-480a-b65e-9a339ed4f84b"
        ]
      },
      "StatusCode": 200
    },
    {
      "RequestUri": "/subscriptions/10d0b7c6-9243-4713-91a9-2730375d3a1b/resourceGroups/BatchAIResourceGroup5333/providers/Microsoft.BatchAI/clusters/testjobcreationanddeletion_cluster?api-version=2018-03-01",
      "EncodedRequestUri": "L3N1YnNjcmlwdGlvbnMvMTBkMGI3YzYtOTI0My00NzEzLTkxYTktMjczMDM3NWQzYTFiL3Jlc291cmNlR3JvdXBzL0JhdGNoQUlSZXNvdXJjZUdyb3VwNTMzMy9wcm92aWRlcnMvTWljcm9zb2Z0LkJhdGNoQUkvY2x1c3RlcnMvdGVzdGpvYmNyZWF0aW9uYW5kZGVsZXRpb25fY2x1c3Rlcj9hcGktdmVyc2lvbj0yMDE4LTAzLTAx",
      "RequestMethod": "GET",
      "RequestBody": "",
      "RequestHeaders": {
        "x-ms-client-request-id": [
          "1560350b-b66a-455f-a513-bdf3c9e92250"
        ],
        "accept-language": [
          "en-US"
        ],
        "User-Agent": [
          "FxVersion/4.6.25211.01",
          "Microsoft.Azure.Management.BatchAI.BatchAIManagementClient/1.10.0.0"
        ]
      },
      "ResponseBody": "{\r\n  \"id\": \"/subscriptions/10d0b7c6-9243-4713-91a9-2730375d3a1b/resourceGroups/batchairesourcegroup5333/providers/Microsoft.BatchAI/clusters/testjobcreationanddeletion_cluster\",\r\n  \"name\": \"testjobcreationanddeletion_cluster\",\r\n  \"type\": \"Microsoft.BatchAI/Clusters\",\r\n  \"location\": \"eastus\",\r\n  \"properties\": {\r\n    \"provisioningState\": \"succeeded\",\r\n    \"allocationState\": \"steady\",\r\n    \"creationTime\": \"2018-03-20T20:06:13.726Z\",\r\n    \"allocationStateTransitionTime\": \"2018-03-20T20:07:40.064Z\",\r\n    \"provisioningStateTransitionTime\": \"2018-03-20T20:06:14.726Z\",\r\n    \"vmSize\": \"STANDARD_D1\",\r\n    \"currentNodeCount\": 1,\r\n    \"nodeStateCounts\": {\r\n      \"runningNodeCount\": 0,\r\n      \"idleNodeCount\": 0,\r\n      \"unusableNodeCount\": 0,\r\n      \"preparingNodeCount\": 1,\r\n      \"leavingNodeCount\": 0\r\n    },\r\n    \"vmPriority\": \"dedicated\",\r\n    \"scaleSettings\": {\r\n      \"manual\": {\r\n        \"targetNodeCount\": 1,\r\n        \"nodeDeallocationOption\": \"requeue\"\r\n      }\r\n    },\r\n    \"virtualMachineConfiguration\": {\r\n      \"imageReference\": {\r\n        \"publisher\": \"Canonical\",\r\n        \"offer\": \"UbuntuServer\",\r\n        \"sku\": \"16.04-LTS\",\r\n        \"version\": \"latest\"\r\n      }\r\n    },\r\n    \"userAccountSettings\": {\r\n      \"adminUserName\": \"demoUser\"\r\n    }\r\n  }\r\n}",
      "ResponseHeaders": {
        "Content-Type": [
          "application/json; charset=utf-8"
        ],
        "Expires": [
          "-1"
        ],
        "Last-Modified": [
          "Tue, 20 Mar 2018 20:06:13 GMT"
        ],
        "Cache-Control": [
          "no-cache"
        ],
        "Date": [
          "Tue, 20 Mar 2018 20:10:44 GMT"
        ],
        "Pragma": [
          "no-cache"
        ],
        "Transfer-Encoding": [
          "chunked"
        ],
        "ETag": [
          "\"0x8D58E9E084132B2\""
        ],
        "Server": [
          "Microsoft-HTTPAPI/2.0"
        ],
        "Vary": [
          "Accept-Encoding"
        ],
        "x-ms-ratelimit-remaining-subscription-reads": [
          "14951"
        ],
        "request-id": [
          "28c87925-2803-4bd0-b726-737d083d26f7"
        ],
        "Strict-Transport-Security": [
          "max-age=31536000; includeSubDomains"
        ],
        "X-Content-Type-Options": [
          "nosniff"
        ],
        "x-ms-request-id": [
          "b8110a9c-d969-48ce-a834-c5909033a0c5"
        ],
        "x-ms-correlation-request-id": [
          "b8110a9c-d969-48ce-a834-c5909033a0c5"
        ],
        "x-ms-routing-request-id": [
          "WESTUS2:20180320T201045Z:b8110a9c-d969-48ce-a834-c5909033a0c5"
        ]
      },
      "StatusCode": 200
    },
    {
      "RequestUri": "/subscriptions/10d0b7c6-9243-4713-91a9-2730375d3a1b/resourceGroups/BatchAIResourceGroup5333/providers/Microsoft.BatchAI/clusters/testjobcreationanddeletion_cluster?api-version=2018-03-01",
      "EncodedRequestUri": "L3N1YnNjcmlwdGlvbnMvMTBkMGI3YzYtOTI0My00NzEzLTkxYTktMjczMDM3NWQzYTFiL3Jlc291cmNlR3JvdXBzL0JhdGNoQUlSZXNvdXJjZUdyb3VwNTMzMy9wcm92aWRlcnMvTWljcm9zb2Z0LkJhdGNoQUkvY2x1c3RlcnMvdGVzdGpvYmNyZWF0aW9uYW5kZGVsZXRpb25fY2x1c3Rlcj9hcGktdmVyc2lvbj0yMDE4LTAzLTAx",
      "RequestMethod": "GET",
      "RequestBody": "",
      "RequestHeaders": {
        "x-ms-client-request-id": [
          "be3669c5-af8c-4d76-97a5-00d684cfe1cf"
        ],
        "accept-language": [
          "en-US"
        ],
        "User-Agent": [
          "FxVersion/4.6.25211.01",
          "Microsoft.Azure.Management.BatchAI.BatchAIManagementClient/1.10.0.0"
        ]
      },
      "ResponseBody": "{\r\n  \"id\": \"/subscriptions/10d0b7c6-9243-4713-91a9-2730375d3a1b/resourceGroups/batchairesourcegroup5333/providers/Microsoft.BatchAI/clusters/testjobcreationanddeletion_cluster\",\r\n  \"name\": \"testjobcreationanddeletion_cluster\",\r\n  \"type\": \"Microsoft.BatchAI/Clusters\",\r\n  \"location\": \"eastus\",\r\n  \"properties\": {\r\n    \"provisioningState\": \"succeeded\",\r\n    \"allocationState\": \"steady\",\r\n    \"creationTime\": \"2018-03-20T20:06:13.726Z\",\r\n    \"allocationStateTransitionTime\": \"2018-03-20T20:07:40.064Z\",\r\n    \"provisioningStateTransitionTime\": \"2018-03-20T20:06:14.726Z\",\r\n    \"vmSize\": \"STANDARD_D1\",\r\n    \"currentNodeCount\": 1,\r\n    \"nodeStateCounts\": {\r\n      \"runningNodeCount\": 0,\r\n      \"idleNodeCount\": 0,\r\n      \"unusableNodeCount\": 0,\r\n      \"preparingNodeCount\": 1,\r\n      \"leavingNodeCount\": 0\r\n    },\r\n    \"vmPriority\": \"dedicated\",\r\n    \"scaleSettings\": {\r\n      \"manual\": {\r\n        \"targetNodeCount\": 1,\r\n        \"nodeDeallocationOption\": \"requeue\"\r\n      }\r\n    },\r\n    \"virtualMachineConfiguration\": {\r\n      \"imageReference\": {\r\n        \"publisher\": \"Canonical\",\r\n        \"offer\": \"UbuntuServer\",\r\n        \"sku\": \"16.04-LTS\",\r\n        \"version\": \"latest\"\r\n      }\r\n    },\r\n    \"userAccountSettings\": {\r\n      \"adminUserName\": \"demoUser\"\r\n    }\r\n  }\r\n}",
      "ResponseHeaders": {
        "Content-Type": [
          "application/json; charset=utf-8"
        ],
        "Expires": [
          "-1"
        ],
        "Last-Modified": [
          "Tue, 20 Mar 2018 20:06:13 GMT"
        ],
        "Cache-Control": [
          "no-cache"
        ],
        "Date": [
          "Tue, 20 Mar 2018 20:10:49 GMT"
        ],
        "Pragma": [
          "no-cache"
        ],
        "Transfer-Encoding": [
          "chunked"
        ],
        "ETag": [
          "\"0x8D58E9E084132B2\""
        ],
        "Server": [
          "Microsoft-HTTPAPI/2.0"
        ],
        "Vary": [
          "Accept-Encoding"
        ],
        "x-ms-ratelimit-remaining-subscription-reads": [
          "14950"
        ],
        "request-id": [
          "c8ed7c08-6166-4307-9583-9bf1aeacbc2e"
        ],
        "Strict-Transport-Security": [
          "max-age=31536000; includeSubDomains"
        ],
        "X-Content-Type-Options": [
          "nosniff"
        ],
        "x-ms-request-id": [
          "ffcc071d-be20-4e84-8a9e-e5ab0a81f382"
        ],
        "x-ms-correlation-request-id": [
          "ffcc071d-be20-4e84-8a9e-e5ab0a81f382"
        ],
        "x-ms-routing-request-id": [
          "WESTUS2:20180320T201050Z:ffcc071d-be20-4e84-8a9e-e5ab0a81f382"
        ]
      },
      "StatusCode": 200
    },
    {
      "RequestUri": "/subscriptions/10d0b7c6-9243-4713-91a9-2730375d3a1b/resourceGroups/BatchAIResourceGroup5333/providers/Microsoft.BatchAI/clusters/testjobcreationanddeletion_cluster?api-version=2018-03-01",
      "EncodedRequestUri": "L3N1YnNjcmlwdGlvbnMvMTBkMGI3YzYtOTI0My00NzEzLTkxYTktMjczMDM3NWQzYTFiL3Jlc291cmNlR3JvdXBzL0JhdGNoQUlSZXNvdXJjZUdyb3VwNTMzMy9wcm92aWRlcnMvTWljcm9zb2Z0LkJhdGNoQUkvY2x1c3RlcnMvdGVzdGpvYmNyZWF0aW9uYW5kZGVsZXRpb25fY2x1c3Rlcj9hcGktdmVyc2lvbj0yMDE4LTAzLTAx",
      "RequestMethod": "GET",
      "RequestBody": "",
      "RequestHeaders": {
        "x-ms-client-request-id": [
          "f360bf2d-d543-4471-bf9a-ccde0cf0222f"
        ],
        "accept-language": [
          "en-US"
        ],
        "User-Agent": [
          "FxVersion/4.6.25211.01",
          "Microsoft.Azure.Management.BatchAI.BatchAIManagementClient/1.10.0.0"
        ]
      },
      "ResponseBody": "{\r\n  \"id\": \"/subscriptions/10d0b7c6-9243-4713-91a9-2730375d3a1b/resourceGroups/batchairesourcegroup5333/providers/Microsoft.BatchAI/clusters/testjobcreationanddeletion_cluster\",\r\n  \"name\": \"testjobcreationanddeletion_cluster\",\r\n  \"type\": \"Microsoft.BatchAI/Clusters\",\r\n  \"location\": \"eastus\",\r\n  \"properties\": {\r\n    \"provisioningState\": \"succeeded\",\r\n    \"allocationState\": \"steady\",\r\n    \"creationTime\": \"2018-03-20T20:06:13.726Z\",\r\n    \"allocationStateTransitionTime\": \"2018-03-20T20:07:40.064Z\",\r\n    \"provisioningStateTransitionTime\": \"2018-03-20T20:06:14.726Z\",\r\n    \"vmSize\": \"STANDARD_D1\",\r\n    \"currentNodeCount\": 1,\r\n    \"nodeStateCounts\": {\r\n      \"runningNodeCount\": 0,\r\n      \"idleNodeCount\": 0,\r\n      \"unusableNodeCount\": 0,\r\n      \"preparingNodeCount\": 1,\r\n      \"leavingNodeCount\": 0\r\n    },\r\n    \"vmPriority\": \"dedicated\",\r\n    \"scaleSettings\": {\r\n      \"manual\": {\r\n        \"targetNodeCount\": 1,\r\n        \"nodeDeallocationOption\": \"requeue\"\r\n      }\r\n    },\r\n    \"virtualMachineConfiguration\": {\r\n      \"imageReference\": {\r\n        \"publisher\": \"Canonical\",\r\n        \"offer\": \"UbuntuServer\",\r\n        \"sku\": \"16.04-LTS\",\r\n        \"version\": \"latest\"\r\n      }\r\n    },\r\n    \"userAccountSettings\": {\r\n      \"adminUserName\": \"demoUser\"\r\n    }\r\n  }\r\n}",
      "ResponseHeaders": {
        "Content-Type": [
          "application/json; charset=utf-8"
        ],
        "Expires": [
          "-1"
        ],
        "Last-Modified": [
          "Tue, 20 Mar 2018 20:06:13 GMT"
        ],
        "Cache-Control": [
          "no-cache"
        ],
        "Date": [
          "Tue, 20 Mar 2018 20:10:55 GMT"
        ],
        "Pragma": [
          "no-cache"
        ],
        "Transfer-Encoding": [
          "chunked"
        ],
        "ETag": [
          "\"0x8D58E9E084132B2\""
        ],
        "Server": [
          "Microsoft-HTTPAPI/2.0"
        ],
        "Vary": [
          "Accept-Encoding"
        ],
        "x-ms-ratelimit-remaining-subscription-reads": [
          "14949"
        ],
        "request-id": [
          "6e13ebec-c476-4dcd-823b-15cbf51852de"
        ],
        "Strict-Transport-Security": [
          "max-age=31536000; includeSubDomains"
        ],
        "X-Content-Type-Options": [
          "nosniff"
        ],
        "x-ms-request-id": [
          "a523ddc0-1204-4230-bb6a-bc5a9df70615"
        ],
        "x-ms-correlation-request-id": [
          "a523ddc0-1204-4230-bb6a-bc5a9df70615"
        ],
        "x-ms-routing-request-id": [
          "WESTUS2:20180320T201055Z:a523ddc0-1204-4230-bb6a-bc5a9df70615"
        ]
      },
      "StatusCode": 200
    },
    {
      "RequestUri": "/subscriptions/10d0b7c6-9243-4713-91a9-2730375d3a1b/resourceGroups/BatchAIResourceGroup5333/providers/Microsoft.BatchAI/clusters/testjobcreationanddeletion_cluster?api-version=2018-03-01",
      "EncodedRequestUri": "L3N1YnNjcmlwdGlvbnMvMTBkMGI3YzYtOTI0My00NzEzLTkxYTktMjczMDM3NWQzYTFiL3Jlc291cmNlR3JvdXBzL0JhdGNoQUlSZXNvdXJjZUdyb3VwNTMzMy9wcm92aWRlcnMvTWljcm9zb2Z0LkJhdGNoQUkvY2x1c3RlcnMvdGVzdGpvYmNyZWF0aW9uYW5kZGVsZXRpb25fY2x1c3Rlcj9hcGktdmVyc2lvbj0yMDE4LTAzLTAx",
      "RequestMethod": "GET",
      "RequestBody": "",
      "RequestHeaders": {
        "x-ms-client-request-id": [
          "bcbc0510-f487-4b53-852c-981a3315c778"
        ],
        "accept-language": [
          "en-US"
        ],
        "User-Agent": [
          "FxVersion/4.6.25211.01",
          "Microsoft.Azure.Management.BatchAI.BatchAIManagementClient/1.10.0.0"
        ]
      },
      "ResponseBody": "{\r\n  \"id\": \"/subscriptions/10d0b7c6-9243-4713-91a9-2730375d3a1b/resourceGroups/batchairesourcegroup5333/providers/Microsoft.BatchAI/clusters/testjobcreationanddeletion_cluster\",\r\n  \"name\": \"testjobcreationanddeletion_cluster\",\r\n  \"type\": \"Microsoft.BatchAI/Clusters\",\r\n  \"location\": \"eastus\",\r\n  \"properties\": {\r\n    \"provisioningState\": \"succeeded\",\r\n    \"allocationState\": \"steady\",\r\n    \"creationTime\": \"2018-03-20T20:06:13.726Z\",\r\n    \"allocationStateTransitionTime\": \"2018-03-20T20:07:40.064Z\",\r\n    \"provisioningStateTransitionTime\": \"2018-03-20T20:06:14.726Z\",\r\n    \"vmSize\": \"STANDARD_D1\",\r\n    \"currentNodeCount\": 1,\r\n    \"nodeStateCounts\": {\r\n      \"runningNodeCount\": 0,\r\n      \"idleNodeCount\": 0,\r\n      \"unusableNodeCount\": 0,\r\n      \"preparingNodeCount\": 1,\r\n      \"leavingNodeCount\": 0\r\n    },\r\n    \"vmPriority\": \"dedicated\",\r\n    \"scaleSettings\": {\r\n      \"manual\": {\r\n        \"targetNodeCount\": 1,\r\n        \"nodeDeallocationOption\": \"requeue\"\r\n      }\r\n    },\r\n    \"virtualMachineConfiguration\": {\r\n      \"imageReference\": {\r\n        \"publisher\": \"Canonical\",\r\n        \"offer\": \"UbuntuServer\",\r\n        \"sku\": \"16.04-LTS\",\r\n        \"version\": \"latest\"\r\n      }\r\n    },\r\n    \"userAccountSettings\": {\r\n      \"adminUserName\": \"demoUser\"\r\n    }\r\n  }\r\n}",
      "ResponseHeaders": {
        "Content-Type": [
          "application/json; charset=utf-8"
        ],
        "Expires": [
          "-1"
        ],
        "Last-Modified": [
          "Tue, 20 Mar 2018 20:06:13 GMT"
        ],
        "Cache-Control": [
          "no-cache"
        ],
        "Date": [
          "Tue, 20 Mar 2018 20:11:00 GMT"
        ],
        "Pragma": [
          "no-cache"
        ],
        "Transfer-Encoding": [
          "chunked"
        ],
        "ETag": [
          "\"0x8D58E9E084132B2\""
        ],
        "Server": [
          "Microsoft-HTTPAPI/2.0"
        ],
        "Vary": [
          "Accept-Encoding"
        ],
        "x-ms-ratelimit-remaining-subscription-reads": [
          "14948"
        ],
        "request-id": [
          "56e5d111-ec64-4b82-a8b9-2691ecd35162"
        ],
        "Strict-Transport-Security": [
          "max-age=31536000; includeSubDomains"
        ],
        "X-Content-Type-Options": [
          "nosniff"
        ],
        "x-ms-request-id": [
          "bbed399d-b99d-4b91-948a-2c7dcb2f5111"
        ],
        "x-ms-correlation-request-id": [
          "bbed399d-b99d-4b91-948a-2c7dcb2f5111"
        ],
        "x-ms-routing-request-id": [
          "WESTUS2:20180320T201100Z:bbed399d-b99d-4b91-948a-2c7dcb2f5111"
        ]
      },
      "StatusCode": 200
    },
    {
      "RequestUri": "/subscriptions/10d0b7c6-9243-4713-91a9-2730375d3a1b/resourceGroups/BatchAIResourceGroup5333/providers/Microsoft.BatchAI/clusters/testjobcreationanddeletion_cluster?api-version=2018-03-01",
      "EncodedRequestUri": "L3N1YnNjcmlwdGlvbnMvMTBkMGI3YzYtOTI0My00NzEzLTkxYTktMjczMDM3NWQzYTFiL3Jlc291cmNlR3JvdXBzL0JhdGNoQUlSZXNvdXJjZUdyb3VwNTMzMy9wcm92aWRlcnMvTWljcm9zb2Z0LkJhdGNoQUkvY2x1c3RlcnMvdGVzdGpvYmNyZWF0aW9uYW5kZGVsZXRpb25fY2x1c3Rlcj9hcGktdmVyc2lvbj0yMDE4LTAzLTAx",
      "RequestMethod": "GET",
      "RequestBody": "",
      "RequestHeaders": {
        "x-ms-client-request-id": [
          "d8dae7d7-6e29-4b5d-b6ba-d42d2716d060"
        ],
        "accept-language": [
          "en-US"
        ],
        "User-Agent": [
          "FxVersion/4.6.25211.01",
          "Microsoft.Azure.Management.BatchAI.BatchAIManagementClient/1.10.0.0"
        ]
      },
      "ResponseBody": "{\r\n  \"id\": \"/subscriptions/10d0b7c6-9243-4713-91a9-2730375d3a1b/resourceGroups/batchairesourcegroup5333/providers/Microsoft.BatchAI/clusters/testjobcreationanddeletion_cluster\",\r\n  \"name\": \"testjobcreationanddeletion_cluster\",\r\n  \"type\": \"Microsoft.BatchAI/Clusters\",\r\n  \"location\": \"eastus\",\r\n  \"properties\": {\r\n    \"provisioningState\": \"succeeded\",\r\n    \"allocationState\": \"steady\",\r\n    \"creationTime\": \"2018-03-20T20:06:13.726Z\",\r\n    \"allocationStateTransitionTime\": \"2018-03-20T20:07:40.064Z\",\r\n    \"provisioningStateTransitionTime\": \"2018-03-20T20:06:14.726Z\",\r\n    \"vmSize\": \"STANDARD_D1\",\r\n    \"currentNodeCount\": 1,\r\n    \"nodeStateCounts\": {\r\n      \"runningNodeCount\": 0,\r\n      \"idleNodeCount\": 0,\r\n      \"unusableNodeCount\": 0,\r\n      \"preparingNodeCount\": 1,\r\n      \"leavingNodeCount\": 0\r\n    },\r\n    \"vmPriority\": \"dedicated\",\r\n    \"scaleSettings\": {\r\n      \"manual\": {\r\n        \"targetNodeCount\": 1,\r\n        \"nodeDeallocationOption\": \"requeue\"\r\n      }\r\n    },\r\n    \"virtualMachineConfiguration\": {\r\n      \"imageReference\": {\r\n        \"publisher\": \"Canonical\",\r\n        \"offer\": \"UbuntuServer\",\r\n        \"sku\": \"16.04-LTS\",\r\n        \"version\": \"latest\"\r\n      }\r\n    },\r\n    \"userAccountSettings\": {\r\n      \"adminUserName\": \"demoUser\"\r\n    }\r\n  }\r\n}",
      "ResponseHeaders": {
        "Content-Type": [
          "application/json; charset=utf-8"
        ],
        "Expires": [
          "-1"
        ],
        "Last-Modified": [
          "Tue, 20 Mar 2018 20:06:13 GMT"
        ],
        "Cache-Control": [
          "no-cache"
        ],
        "Date": [
          "Tue, 20 Mar 2018 20:11:05 GMT"
        ],
        "Pragma": [
          "no-cache"
        ],
        "Transfer-Encoding": [
          "chunked"
        ],
        "ETag": [
          "\"0x8D58E9E084132B2\""
        ],
        "Server": [
          "Microsoft-HTTPAPI/2.0"
        ],
        "Vary": [
          "Accept-Encoding"
        ],
        "x-ms-ratelimit-remaining-subscription-reads": [
          "14947"
        ],
        "request-id": [
          "0da3b79a-0bf2-47d6-bf13-ab94283baf02"
        ],
        "Strict-Transport-Security": [
          "max-age=31536000; includeSubDomains"
        ],
        "X-Content-Type-Options": [
          "nosniff"
        ],
        "x-ms-request-id": [
          "5b39d09c-f8b4-45f9-8e50-44d57cb07ecf"
        ],
        "x-ms-correlation-request-id": [
          "5b39d09c-f8b4-45f9-8e50-44d57cb07ecf"
        ],
        "x-ms-routing-request-id": [
          "WESTUS2:20180320T201106Z:5b39d09c-f8b4-45f9-8e50-44d57cb07ecf"
        ]
      },
      "StatusCode": 200
    },
    {
      "RequestUri": "/subscriptions/10d0b7c6-9243-4713-91a9-2730375d3a1b/resourceGroups/BatchAIResourceGroup5333/providers/Microsoft.BatchAI/clusters/testjobcreationanddeletion_cluster?api-version=2018-03-01",
      "EncodedRequestUri": "L3N1YnNjcmlwdGlvbnMvMTBkMGI3YzYtOTI0My00NzEzLTkxYTktMjczMDM3NWQzYTFiL3Jlc291cmNlR3JvdXBzL0JhdGNoQUlSZXNvdXJjZUdyb3VwNTMzMy9wcm92aWRlcnMvTWljcm9zb2Z0LkJhdGNoQUkvY2x1c3RlcnMvdGVzdGpvYmNyZWF0aW9uYW5kZGVsZXRpb25fY2x1c3Rlcj9hcGktdmVyc2lvbj0yMDE4LTAzLTAx",
      "RequestMethod": "GET",
      "RequestBody": "",
      "RequestHeaders": {
        "x-ms-client-request-id": [
          "bc73b060-1b75-40d8-b1dc-dc707c12dd3c"
        ],
        "accept-language": [
          "en-US"
        ],
        "User-Agent": [
          "FxVersion/4.6.25211.01",
          "Microsoft.Azure.Management.BatchAI.BatchAIManagementClient/1.10.0.0"
        ]
      },
      "ResponseBody": "{\r\n  \"id\": \"/subscriptions/10d0b7c6-9243-4713-91a9-2730375d3a1b/resourceGroups/batchairesourcegroup5333/providers/Microsoft.BatchAI/clusters/testjobcreationanddeletion_cluster\",\r\n  \"name\": \"testjobcreationanddeletion_cluster\",\r\n  \"type\": \"Microsoft.BatchAI/Clusters\",\r\n  \"location\": \"eastus\",\r\n  \"properties\": {\r\n    \"provisioningState\": \"succeeded\",\r\n    \"allocationState\": \"steady\",\r\n    \"creationTime\": \"2018-03-20T20:06:13.726Z\",\r\n    \"allocationStateTransitionTime\": \"2018-03-20T20:07:40.064Z\",\r\n    \"provisioningStateTransitionTime\": \"2018-03-20T20:06:14.726Z\",\r\n    \"vmSize\": \"STANDARD_D1\",\r\n    \"currentNodeCount\": 1,\r\n    \"nodeStateCounts\": {\r\n      \"runningNodeCount\": 0,\r\n      \"idleNodeCount\": 0,\r\n      \"unusableNodeCount\": 0,\r\n      \"preparingNodeCount\": 1,\r\n      \"leavingNodeCount\": 0\r\n    },\r\n    \"vmPriority\": \"dedicated\",\r\n    \"scaleSettings\": {\r\n      \"manual\": {\r\n        \"targetNodeCount\": 1,\r\n        \"nodeDeallocationOption\": \"requeue\"\r\n      }\r\n    },\r\n    \"virtualMachineConfiguration\": {\r\n      \"imageReference\": {\r\n        \"publisher\": \"Canonical\",\r\n        \"offer\": \"UbuntuServer\",\r\n        \"sku\": \"16.04-LTS\",\r\n        \"version\": \"latest\"\r\n      }\r\n    },\r\n    \"userAccountSettings\": {\r\n      \"adminUserName\": \"demoUser\"\r\n    }\r\n  }\r\n}",
      "ResponseHeaders": {
        "Content-Type": [
          "application/json; charset=utf-8"
        ],
        "Expires": [
          "-1"
        ],
        "Last-Modified": [
          "Tue, 20 Mar 2018 20:06:13 GMT"
        ],
        "Cache-Control": [
          "no-cache"
        ],
        "Date": [
          "Tue, 20 Mar 2018 20:11:10 GMT"
        ],
        "Pragma": [
          "no-cache"
        ],
        "Transfer-Encoding": [
          "chunked"
        ],
        "ETag": [
          "\"0x8D58E9E084132B2\""
        ],
        "Server": [
          "Microsoft-HTTPAPI/2.0"
        ],
        "Vary": [
          "Accept-Encoding"
        ],
        "x-ms-ratelimit-remaining-subscription-reads": [
          "14946"
        ],
        "request-id": [
          "bf1a1ce4-1620-426d-bec4-c66f8a3a0afb"
        ],
        "Strict-Transport-Security": [
          "max-age=31536000; includeSubDomains"
        ],
        "X-Content-Type-Options": [
          "nosniff"
        ],
        "x-ms-request-id": [
          "45b28d2b-1783-48d7-b1d0-fa5bcf9f3e93"
        ],
        "x-ms-correlation-request-id": [
          "45b28d2b-1783-48d7-b1d0-fa5bcf9f3e93"
        ],
        "x-ms-routing-request-id": [
          "WESTUS2:20180320T201111Z:45b28d2b-1783-48d7-b1d0-fa5bcf9f3e93"
        ]
      },
      "StatusCode": 200
    },
    {
      "RequestUri": "/subscriptions/10d0b7c6-9243-4713-91a9-2730375d3a1b/resourceGroups/BatchAIResourceGroup5333/providers/Microsoft.BatchAI/clusters/testjobcreationanddeletion_cluster?api-version=2018-03-01",
      "EncodedRequestUri": "L3N1YnNjcmlwdGlvbnMvMTBkMGI3YzYtOTI0My00NzEzLTkxYTktMjczMDM3NWQzYTFiL3Jlc291cmNlR3JvdXBzL0JhdGNoQUlSZXNvdXJjZUdyb3VwNTMzMy9wcm92aWRlcnMvTWljcm9zb2Z0LkJhdGNoQUkvY2x1c3RlcnMvdGVzdGpvYmNyZWF0aW9uYW5kZGVsZXRpb25fY2x1c3Rlcj9hcGktdmVyc2lvbj0yMDE4LTAzLTAx",
      "RequestMethod": "GET",
      "RequestBody": "",
      "RequestHeaders": {
        "x-ms-client-request-id": [
          "c3cb7031-aec8-475d-bcd4-c7a541bc1609"
        ],
        "accept-language": [
          "en-US"
        ],
        "User-Agent": [
          "FxVersion/4.6.25211.01",
          "Microsoft.Azure.Management.BatchAI.BatchAIManagementClient/1.10.0.0"
        ]
      },
      "ResponseBody": "{\r\n  \"id\": \"/subscriptions/10d0b7c6-9243-4713-91a9-2730375d3a1b/resourceGroups/batchairesourcegroup5333/providers/Microsoft.BatchAI/clusters/testjobcreationanddeletion_cluster\",\r\n  \"name\": \"testjobcreationanddeletion_cluster\",\r\n  \"type\": \"Microsoft.BatchAI/Clusters\",\r\n  \"location\": \"eastus\",\r\n  \"properties\": {\r\n    \"provisioningState\": \"succeeded\",\r\n    \"allocationState\": \"steady\",\r\n    \"creationTime\": \"2018-03-20T20:06:13.726Z\",\r\n    \"allocationStateTransitionTime\": \"2018-03-20T20:07:40.064Z\",\r\n    \"provisioningStateTransitionTime\": \"2018-03-20T20:06:14.726Z\",\r\n    \"vmSize\": \"STANDARD_D1\",\r\n    \"currentNodeCount\": 1,\r\n    \"nodeStateCounts\": {\r\n      \"runningNodeCount\": 0,\r\n      \"idleNodeCount\": 0,\r\n      \"unusableNodeCount\": 0,\r\n      \"preparingNodeCount\": 1,\r\n      \"leavingNodeCount\": 0\r\n    },\r\n    \"vmPriority\": \"dedicated\",\r\n    \"scaleSettings\": {\r\n      \"manual\": {\r\n        \"targetNodeCount\": 1,\r\n        \"nodeDeallocationOption\": \"requeue\"\r\n      }\r\n    },\r\n    \"virtualMachineConfiguration\": {\r\n      \"imageReference\": {\r\n        \"publisher\": \"Canonical\",\r\n        \"offer\": \"UbuntuServer\",\r\n        \"sku\": \"16.04-LTS\",\r\n        \"version\": \"latest\"\r\n      }\r\n    },\r\n    \"userAccountSettings\": {\r\n      \"adminUserName\": \"demoUser\"\r\n    }\r\n  }\r\n}",
      "ResponseHeaders": {
        "Content-Type": [
          "application/json; charset=utf-8"
        ],
        "Expires": [
          "-1"
        ],
        "Last-Modified": [
          "Tue, 20 Mar 2018 20:06:13 GMT"
        ],
        "Cache-Control": [
          "no-cache"
        ],
        "Date": [
          "Tue, 20 Mar 2018 20:11:15 GMT"
        ],
        "Pragma": [
          "no-cache"
        ],
        "Transfer-Encoding": [
          "chunked"
        ],
        "ETag": [
          "\"0x8D58E9E084132B2\""
        ],
        "Server": [
          "Microsoft-HTTPAPI/2.0"
        ],
        "Vary": [
          "Accept-Encoding"
        ],
        "x-ms-ratelimit-remaining-subscription-reads": [
          "14945"
        ],
        "request-id": [
          "fb5e82b3-4dc5-49c2-8db7-bbcecf0262b2"
        ],
        "Strict-Transport-Security": [
          "max-age=31536000; includeSubDomains"
        ],
        "X-Content-Type-Options": [
          "nosniff"
        ],
        "x-ms-request-id": [
          "6b4aa8db-87cd-4b23-883f-1ab6a2ffc085"
        ],
        "x-ms-correlation-request-id": [
          "6b4aa8db-87cd-4b23-883f-1ab6a2ffc085"
        ],
        "x-ms-routing-request-id": [
          "WESTUS2:20180320T201116Z:6b4aa8db-87cd-4b23-883f-1ab6a2ffc085"
        ]
      },
      "StatusCode": 200
    },
    {
      "RequestUri": "/subscriptions/10d0b7c6-9243-4713-91a9-2730375d3a1b/resourceGroups/BatchAIResourceGroup5333/providers/Microsoft.BatchAI/clusters/testjobcreationanddeletion_cluster?api-version=2018-03-01",
      "EncodedRequestUri": "L3N1YnNjcmlwdGlvbnMvMTBkMGI3YzYtOTI0My00NzEzLTkxYTktMjczMDM3NWQzYTFiL3Jlc291cmNlR3JvdXBzL0JhdGNoQUlSZXNvdXJjZUdyb3VwNTMzMy9wcm92aWRlcnMvTWljcm9zb2Z0LkJhdGNoQUkvY2x1c3RlcnMvdGVzdGpvYmNyZWF0aW9uYW5kZGVsZXRpb25fY2x1c3Rlcj9hcGktdmVyc2lvbj0yMDE4LTAzLTAx",
      "RequestMethod": "GET",
      "RequestBody": "",
      "RequestHeaders": {
        "x-ms-client-request-id": [
          "59e19d08-90b8-4db6-9c01-c2989a2d9ce9"
        ],
        "accept-language": [
          "en-US"
        ],
        "User-Agent": [
          "FxVersion/4.6.25211.01",
          "Microsoft.Azure.Management.BatchAI.BatchAIManagementClient/1.10.0.0"
        ]
      },
      "ResponseBody": "{\r\n  \"id\": \"/subscriptions/10d0b7c6-9243-4713-91a9-2730375d3a1b/resourceGroups/batchairesourcegroup5333/providers/Microsoft.BatchAI/clusters/testjobcreationanddeletion_cluster\",\r\n  \"name\": \"testjobcreationanddeletion_cluster\",\r\n  \"type\": \"Microsoft.BatchAI/Clusters\",\r\n  \"location\": \"eastus\",\r\n  \"properties\": {\r\n    \"provisioningState\": \"succeeded\",\r\n    \"allocationState\": \"steady\",\r\n    \"creationTime\": \"2018-03-20T20:06:13.726Z\",\r\n    \"allocationStateTransitionTime\": \"2018-03-20T20:07:40.064Z\",\r\n    \"provisioningStateTransitionTime\": \"2018-03-20T20:06:14.726Z\",\r\n    \"vmSize\": \"STANDARD_D1\",\r\n    \"currentNodeCount\": 1,\r\n    \"nodeStateCounts\": {\r\n      \"runningNodeCount\": 0,\r\n      \"idleNodeCount\": 0,\r\n      \"unusableNodeCount\": 0,\r\n      \"preparingNodeCount\": 1,\r\n      \"leavingNodeCount\": 0\r\n    },\r\n    \"vmPriority\": \"dedicated\",\r\n    \"scaleSettings\": {\r\n      \"manual\": {\r\n        \"targetNodeCount\": 1,\r\n        \"nodeDeallocationOption\": \"requeue\"\r\n      }\r\n    },\r\n    \"virtualMachineConfiguration\": {\r\n      \"imageReference\": {\r\n        \"publisher\": \"Canonical\",\r\n        \"offer\": \"UbuntuServer\",\r\n        \"sku\": \"16.04-LTS\",\r\n        \"version\": \"latest\"\r\n      }\r\n    },\r\n    \"userAccountSettings\": {\r\n      \"adminUserName\": \"demoUser\"\r\n    }\r\n  }\r\n}",
      "ResponseHeaders": {
        "Content-Type": [
          "application/json; charset=utf-8"
        ],
        "Expires": [
          "-1"
        ],
        "Last-Modified": [
          "Tue, 20 Mar 2018 20:06:13 GMT"
        ],
        "Cache-Control": [
          "no-cache"
        ],
        "Date": [
          "Tue, 20 Mar 2018 20:11:20 GMT"
        ],
        "Pragma": [
          "no-cache"
        ],
        "Transfer-Encoding": [
          "chunked"
        ],
        "ETag": [
          "\"0x8D58E9E084132B2\""
        ],
        "Server": [
          "Microsoft-HTTPAPI/2.0"
        ],
        "Vary": [
          "Accept-Encoding"
        ],
        "x-ms-ratelimit-remaining-subscription-reads": [
          "14944"
        ],
        "request-id": [
          "5236a987-e924-41e4-9aff-2bb2fa793ead"
        ],
        "Strict-Transport-Security": [
          "max-age=31536000; includeSubDomains"
        ],
        "X-Content-Type-Options": [
          "nosniff"
        ],
        "x-ms-request-id": [
          "b65c5861-6a7e-4ac8-bc31-7719e22fa8d4"
        ],
        "x-ms-correlation-request-id": [
          "b65c5861-6a7e-4ac8-bc31-7719e22fa8d4"
        ],
        "x-ms-routing-request-id": [
          "WESTUS2:20180320T201121Z:b65c5861-6a7e-4ac8-bc31-7719e22fa8d4"
        ]
      },
      "StatusCode": 200
    },
    {
      "RequestUri": "/subscriptions/10d0b7c6-9243-4713-91a9-2730375d3a1b/resourceGroups/BatchAIResourceGroup5333/providers/Microsoft.BatchAI/clusters/testjobcreationanddeletion_cluster?api-version=2018-03-01",
      "EncodedRequestUri": "L3N1YnNjcmlwdGlvbnMvMTBkMGI3YzYtOTI0My00NzEzLTkxYTktMjczMDM3NWQzYTFiL3Jlc291cmNlR3JvdXBzL0JhdGNoQUlSZXNvdXJjZUdyb3VwNTMzMy9wcm92aWRlcnMvTWljcm9zb2Z0LkJhdGNoQUkvY2x1c3RlcnMvdGVzdGpvYmNyZWF0aW9uYW5kZGVsZXRpb25fY2x1c3Rlcj9hcGktdmVyc2lvbj0yMDE4LTAzLTAx",
      "RequestMethod": "GET",
      "RequestBody": "",
      "RequestHeaders": {
        "x-ms-client-request-id": [
          "1125fb64-a2ed-46fc-bf68-7b102784ef08"
        ],
        "accept-language": [
          "en-US"
        ],
        "User-Agent": [
          "FxVersion/4.6.25211.01",
          "Microsoft.Azure.Management.BatchAI.BatchAIManagementClient/1.10.0.0"
        ]
      },
      "ResponseBody": "{\r\n  \"id\": \"/subscriptions/10d0b7c6-9243-4713-91a9-2730375d3a1b/resourceGroups/batchairesourcegroup5333/providers/Microsoft.BatchAI/clusters/testjobcreationanddeletion_cluster\",\r\n  \"name\": \"testjobcreationanddeletion_cluster\",\r\n  \"type\": \"Microsoft.BatchAI/Clusters\",\r\n  \"location\": \"eastus\",\r\n  \"properties\": {\r\n    \"provisioningState\": \"succeeded\",\r\n    \"allocationState\": \"steady\",\r\n    \"creationTime\": \"2018-03-20T20:06:13.726Z\",\r\n    \"allocationStateTransitionTime\": \"2018-03-20T20:07:40.064Z\",\r\n    \"provisioningStateTransitionTime\": \"2018-03-20T20:06:14.726Z\",\r\n    \"vmSize\": \"STANDARD_D1\",\r\n    \"currentNodeCount\": 1,\r\n    \"nodeStateCounts\": {\r\n      \"runningNodeCount\": 0,\r\n      \"idleNodeCount\": 0,\r\n      \"unusableNodeCount\": 0,\r\n      \"preparingNodeCount\": 1,\r\n      \"leavingNodeCount\": 0\r\n    },\r\n    \"vmPriority\": \"dedicated\",\r\n    \"scaleSettings\": {\r\n      \"manual\": {\r\n        \"targetNodeCount\": 1,\r\n        \"nodeDeallocationOption\": \"requeue\"\r\n      }\r\n    },\r\n    \"virtualMachineConfiguration\": {\r\n      \"imageReference\": {\r\n        \"publisher\": \"Canonical\",\r\n        \"offer\": \"UbuntuServer\",\r\n        \"sku\": \"16.04-LTS\",\r\n        \"version\": \"latest\"\r\n      }\r\n    },\r\n    \"userAccountSettings\": {\r\n      \"adminUserName\": \"demoUser\"\r\n    }\r\n  }\r\n}",
      "ResponseHeaders": {
        "Content-Type": [
          "application/json; charset=utf-8"
        ],
        "Expires": [
          "-1"
        ],
        "Last-Modified": [
          "Tue, 20 Mar 2018 20:06:13 GMT"
        ],
        "Cache-Control": [
          "no-cache"
        ],
        "Date": [
          "Tue, 20 Mar 2018 20:11:26 GMT"
        ],
        "Pragma": [
          "no-cache"
        ],
        "Transfer-Encoding": [
          "chunked"
        ],
        "ETag": [
          "\"0x8D58E9E084132B2\""
        ],
        "Server": [
          "Microsoft-HTTPAPI/2.0"
        ],
        "Vary": [
          "Accept-Encoding"
        ],
        "x-ms-ratelimit-remaining-subscription-reads": [
          "14943"
        ],
        "request-id": [
          "0e831278-7806-4474-984b-4356634d335b"
        ],
        "Strict-Transport-Security": [
          "max-age=31536000; includeSubDomains"
        ],
        "X-Content-Type-Options": [
          "nosniff"
        ],
        "x-ms-request-id": [
          "4331d294-d5a0-4a4e-a4b2-fc318ac7ede4"
        ],
        "x-ms-correlation-request-id": [
          "4331d294-d5a0-4a4e-a4b2-fc318ac7ede4"
        ],
        "x-ms-routing-request-id": [
          "WESTUS2:20180320T201127Z:4331d294-d5a0-4a4e-a4b2-fc318ac7ede4"
        ]
      },
      "StatusCode": 200
    },
    {
      "RequestUri": "/subscriptions/10d0b7c6-9243-4713-91a9-2730375d3a1b/resourceGroups/BatchAIResourceGroup5333/providers/Microsoft.BatchAI/clusters/testjobcreationanddeletion_cluster?api-version=2018-03-01",
      "EncodedRequestUri": "L3N1YnNjcmlwdGlvbnMvMTBkMGI3YzYtOTI0My00NzEzLTkxYTktMjczMDM3NWQzYTFiL3Jlc291cmNlR3JvdXBzL0JhdGNoQUlSZXNvdXJjZUdyb3VwNTMzMy9wcm92aWRlcnMvTWljcm9zb2Z0LkJhdGNoQUkvY2x1c3RlcnMvdGVzdGpvYmNyZWF0aW9uYW5kZGVsZXRpb25fY2x1c3Rlcj9hcGktdmVyc2lvbj0yMDE4LTAzLTAx",
      "RequestMethod": "GET",
      "RequestBody": "",
      "RequestHeaders": {
        "x-ms-client-request-id": [
          "d5cb6b4a-2b89-47b0-9e22-627c55dee458"
        ],
        "accept-language": [
          "en-US"
        ],
        "User-Agent": [
          "FxVersion/4.6.25211.01",
          "Microsoft.Azure.Management.BatchAI.BatchAIManagementClient/1.10.0.0"
        ]
      },
      "ResponseBody": "{\r\n  \"id\": \"/subscriptions/10d0b7c6-9243-4713-91a9-2730375d3a1b/resourceGroups/batchairesourcegroup5333/providers/Microsoft.BatchAI/clusters/testjobcreationanddeletion_cluster\",\r\n  \"name\": \"testjobcreationanddeletion_cluster\",\r\n  \"type\": \"Microsoft.BatchAI/Clusters\",\r\n  \"location\": \"eastus\",\r\n  \"properties\": {\r\n    \"provisioningState\": \"succeeded\",\r\n    \"allocationState\": \"steady\",\r\n    \"creationTime\": \"2018-03-20T20:06:13.726Z\",\r\n    \"allocationStateTransitionTime\": \"2018-03-20T20:07:40.064Z\",\r\n    \"provisioningStateTransitionTime\": \"2018-03-20T20:06:14.726Z\",\r\n    \"vmSize\": \"STANDARD_D1\",\r\n    \"currentNodeCount\": 1,\r\n    \"nodeStateCounts\": {\r\n      \"runningNodeCount\": 0,\r\n      \"idleNodeCount\": 0,\r\n      \"unusableNodeCount\": 0,\r\n      \"preparingNodeCount\": 1,\r\n      \"leavingNodeCount\": 0\r\n    },\r\n    \"vmPriority\": \"dedicated\",\r\n    \"scaleSettings\": {\r\n      \"manual\": {\r\n        \"targetNodeCount\": 1,\r\n        \"nodeDeallocationOption\": \"requeue\"\r\n      }\r\n    },\r\n    \"virtualMachineConfiguration\": {\r\n      \"imageReference\": {\r\n        \"publisher\": \"Canonical\",\r\n        \"offer\": \"UbuntuServer\",\r\n        \"sku\": \"16.04-LTS\",\r\n        \"version\": \"latest\"\r\n      }\r\n    },\r\n    \"userAccountSettings\": {\r\n      \"adminUserName\": \"demoUser\"\r\n    }\r\n  }\r\n}",
      "ResponseHeaders": {
        "Content-Type": [
          "application/json; charset=utf-8"
        ],
        "Expires": [
          "-1"
        ],
        "Last-Modified": [
          "Tue, 20 Mar 2018 20:06:13 GMT"
        ],
        "Cache-Control": [
          "no-cache"
        ],
        "Date": [
          "Tue, 20 Mar 2018 20:11:31 GMT"
        ],
        "Pragma": [
          "no-cache"
        ],
        "Transfer-Encoding": [
          "chunked"
        ],
        "ETag": [
          "\"0x8D58E9E084132B2\""
        ],
        "Server": [
          "Microsoft-HTTPAPI/2.0"
        ],
        "Vary": [
          "Accept-Encoding"
        ],
        "x-ms-ratelimit-remaining-subscription-reads": [
          "14942"
        ],
        "request-id": [
          "b310fcfc-ab32-4505-b879-306a1c9fdcbb"
        ],
        "Strict-Transport-Security": [
          "max-age=31536000; includeSubDomains"
        ],
        "X-Content-Type-Options": [
          "nosniff"
        ],
        "x-ms-request-id": [
          "47d94d52-b2d6-4fc7-b3df-bc3817b60cf3"
        ],
        "x-ms-correlation-request-id": [
          "47d94d52-b2d6-4fc7-b3df-bc3817b60cf3"
        ],
        "x-ms-routing-request-id": [
          "WESTUS2:20180320T201132Z:47d94d52-b2d6-4fc7-b3df-bc3817b60cf3"
        ]
      },
      "StatusCode": 200
    },
    {
      "RequestUri": "/subscriptions/10d0b7c6-9243-4713-91a9-2730375d3a1b/resourceGroups/BatchAIResourceGroup5333/providers/Microsoft.BatchAI/clusters/testjobcreationanddeletion_cluster?api-version=2018-03-01",
      "EncodedRequestUri": "L3N1YnNjcmlwdGlvbnMvMTBkMGI3YzYtOTI0My00NzEzLTkxYTktMjczMDM3NWQzYTFiL3Jlc291cmNlR3JvdXBzL0JhdGNoQUlSZXNvdXJjZUdyb3VwNTMzMy9wcm92aWRlcnMvTWljcm9zb2Z0LkJhdGNoQUkvY2x1c3RlcnMvdGVzdGpvYmNyZWF0aW9uYW5kZGVsZXRpb25fY2x1c3Rlcj9hcGktdmVyc2lvbj0yMDE4LTAzLTAx",
      "RequestMethod": "GET",
      "RequestBody": "",
      "RequestHeaders": {
        "x-ms-client-request-id": [
          "7b3a2434-2d6e-44d8-a8d3-28b8b9a43345"
        ],
        "accept-language": [
          "en-US"
        ],
        "User-Agent": [
          "FxVersion/4.6.25211.01",
          "Microsoft.Azure.Management.BatchAI.BatchAIManagementClient/1.10.0.0"
        ]
      },
      "ResponseBody": "{\r\n  \"id\": \"/subscriptions/10d0b7c6-9243-4713-91a9-2730375d3a1b/resourceGroups/batchairesourcegroup5333/providers/Microsoft.BatchAI/clusters/testjobcreationanddeletion_cluster\",\r\n  \"name\": \"testjobcreationanddeletion_cluster\",\r\n  \"type\": \"Microsoft.BatchAI/Clusters\",\r\n  \"location\": \"eastus\",\r\n  \"properties\": {\r\n    \"provisioningState\": \"succeeded\",\r\n    \"allocationState\": \"steady\",\r\n    \"creationTime\": \"2018-03-20T20:06:13.726Z\",\r\n    \"allocationStateTransitionTime\": \"2018-03-20T20:07:40.064Z\",\r\n    \"provisioningStateTransitionTime\": \"2018-03-20T20:06:14.726Z\",\r\n    \"vmSize\": \"STANDARD_D1\",\r\n    \"currentNodeCount\": 1,\r\n    \"nodeStateCounts\": {\r\n      \"runningNodeCount\": 0,\r\n      \"idleNodeCount\": 0,\r\n      \"unusableNodeCount\": 0,\r\n      \"preparingNodeCount\": 1,\r\n      \"leavingNodeCount\": 0\r\n    },\r\n    \"vmPriority\": \"dedicated\",\r\n    \"scaleSettings\": {\r\n      \"manual\": {\r\n        \"targetNodeCount\": 1,\r\n        \"nodeDeallocationOption\": \"requeue\"\r\n      }\r\n    },\r\n    \"virtualMachineConfiguration\": {\r\n      \"imageReference\": {\r\n        \"publisher\": \"Canonical\",\r\n        \"offer\": \"UbuntuServer\",\r\n        \"sku\": \"16.04-LTS\",\r\n        \"version\": \"latest\"\r\n      }\r\n    },\r\n    \"userAccountSettings\": {\r\n      \"adminUserName\": \"demoUser\"\r\n    }\r\n  }\r\n}",
      "ResponseHeaders": {
        "Content-Type": [
          "application/json; charset=utf-8"
        ],
        "Expires": [
          "-1"
        ],
        "Last-Modified": [
          "Tue, 20 Mar 2018 20:06:13 GMT"
        ],
        "Cache-Control": [
          "no-cache"
        ],
        "Date": [
          "Tue, 20 Mar 2018 20:11:37 GMT"
        ],
        "Pragma": [
          "no-cache"
        ],
        "Transfer-Encoding": [
          "chunked"
        ],
        "ETag": [
          "\"0x8D58E9E084132B2\""
        ],
        "Server": [
          "Microsoft-HTTPAPI/2.0"
        ],
        "Vary": [
          "Accept-Encoding"
        ],
        "x-ms-ratelimit-remaining-subscription-reads": [
          "14941"
        ],
        "request-id": [
          "cde03f48-5a99-4ff3-b9cd-75c03a12d978"
        ],
        "Strict-Transport-Security": [
          "max-age=31536000; includeSubDomains"
        ],
        "X-Content-Type-Options": [
          "nosniff"
        ],
        "x-ms-request-id": [
          "36c14630-651b-4a9b-bb8e-ccf6e2a59911"
        ],
        "x-ms-correlation-request-id": [
          "36c14630-651b-4a9b-bb8e-ccf6e2a59911"
        ],
        "x-ms-routing-request-id": [
          "WESTUS2:20180320T201137Z:36c14630-651b-4a9b-bb8e-ccf6e2a59911"
        ]
      },
      "StatusCode": 200
    },
    {
      "RequestUri": "/subscriptions/10d0b7c6-9243-4713-91a9-2730375d3a1b/resourceGroups/BatchAIResourceGroup5333/providers/Microsoft.BatchAI/clusters/testjobcreationanddeletion_cluster?api-version=2018-03-01",
      "EncodedRequestUri": "L3N1YnNjcmlwdGlvbnMvMTBkMGI3YzYtOTI0My00NzEzLTkxYTktMjczMDM3NWQzYTFiL3Jlc291cmNlR3JvdXBzL0JhdGNoQUlSZXNvdXJjZUdyb3VwNTMzMy9wcm92aWRlcnMvTWljcm9zb2Z0LkJhdGNoQUkvY2x1c3RlcnMvdGVzdGpvYmNyZWF0aW9uYW5kZGVsZXRpb25fY2x1c3Rlcj9hcGktdmVyc2lvbj0yMDE4LTAzLTAx",
      "RequestMethod": "GET",
      "RequestBody": "",
      "RequestHeaders": {
        "x-ms-client-request-id": [
          "0e5bf9be-0bda-4b46-89cf-3b8347976c7f"
        ],
        "accept-language": [
          "en-US"
        ],
        "User-Agent": [
          "FxVersion/4.6.25211.01",
          "Microsoft.Azure.Management.BatchAI.BatchAIManagementClient/1.10.0.0"
        ]
      },
      "ResponseBody": "{\r\n  \"id\": \"/subscriptions/10d0b7c6-9243-4713-91a9-2730375d3a1b/resourceGroups/batchairesourcegroup5333/providers/Microsoft.BatchAI/clusters/testjobcreationanddeletion_cluster\",\r\n  \"name\": \"testjobcreationanddeletion_cluster\",\r\n  \"type\": \"Microsoft.BatchAI/Clusters\",\r\n  \"location\": \"eastus\",\r\n  \"properties\": {\r\n    \"provisioningState\": \"succeeded\",\r\n    \"allocationState\": \"steady\",\r\n    \"creationTime\": \"2018-03-20T20:06:13.726Z\",\r\n    \"allocationStateTransitionTime\": \"2018-03-20T20:07:40.064Z\",\r\n    \"provisioningStateTransitionTime\": \"2018-03-20T20:06:14.726Z\",\r\n    \"vmSize\": \"STANDARD_D1\",\r\n    \"currentNodeCount\": 1,\r\n    \"nodeStateCounts\": {\r\n      \"runningNodeCount\": 0,\r\n      \"idleNodeCount\": 0,\r\n      \"unusableNodeCount\": 0,\r\n      \"preparingNodeCount\": 1,\r\n      \"leavingNodeCount\": 0\r\n    },\r\n    \"vmPriority\": \"dedicated\",\r\n    \"scaleSettings\": {\r\n      \"manual\": {\r\n        \"targetNodeCount\": 1,\r\n        \"nodeDeallocationOption\": \"requeue\"\r\n      }\r\n    },\r\n    \"virtualMachineConfiguration\": {\r\n      \"imageReference\": {\r\n        \"publisher\": \"Canonical\",\r\n        \"offer\": \"UbuntuServer\",\r\n        \"sku\": \"16.04-LTS\",\r\n        \"version\": \"latest\"\r\n      }\r\n    },\r\n    \"userAccountSettings\": {\r\n      \"adminUserName\": \"demoUser\"\r\n    }\r\n  }\r\n}",
      "ResponseHeaders": {
        "Content-Type": [
          "application/json; charset=utf-8"
        ],
        "Expires": [
          "-1"
        ],
        "Last-Modified": [
          "Tue, 20 Mar 2018 20:06:13 GMT"
        ],
        "Cache-Control": [
          "no-cache"
        ],
        "Date": [
          "Tue, 20 Mar 2018 20:11:42 GMT"
        ],
        "Pragma": [
          "no-cache"
        ],
        "Transfer-Encoding": [
          "chunked"
        ],
        "ETag": [
          "\"0x8D58E9E084132B2\""
        ],
        "Server": [
          "Microsoft-HTTPAPI/2.0"
        ],
        "Vary": [
          "Accept-Encoding"
        ],
        "x-ms-ratelimit-remaining-subscription-reads": [
          "14940"
        ],
        "request-id": [
          "0cd3283c-996e-4db5-aba2-b86bf54bd57d"
        ],
        "Strict-Transport-Security": [
          "max-age=31536000; includeSubDomains"
        ],
        "X-Content-Type-Options": [
          "nosniff"
        ],
        "x-ms-request-id": [
          "3cbd65a8-c7a6-4832-a3bf-b2f4b159d0a0"
        ],
        "x-ms-correlation-request-id": [
          "3cbd65a8-c7a6-4832-a3bf-b2f4b159d0a0"
        ],
        "x-ms-routing-request-id": [
          "WESTUS2:20180320T201142Z:3cbd65a8-c7a6-4832-a3bf-b2f4b159d0a0"
        ]
      },
      "StatusCode": 200
    },
    {
      "RequestUri": "/subscriptions/10d0b7c6-9243-4713-91a9-2730375d3a1b/resourceGroups/BatchAIResourceGroup5333/providers/Microsoft.BatchAI/clusters/testjobcreationanddeletion_cluster?api-version=2018-03-01",
      "EncodedRequestUri": "L3N1YnNjcmlwdGlvbnMvMTBkMGI3YzYtOTI0My00NzEzLTkxYTktMjczMDM3NWQzYTFiL3Jlc291cmNlR3JvdXBzL0JhdGNoQUlSZXNvdXJjZUdyb3VwNTMzMy9wcm92aWRlcnMvTWljcm9zb2Z0LkJhdGNoQUkvY2x1c3RlcnMvdGVzdGpvYmNyZWF0aW9uYW5kZGVsZXRpb25fY2x1c3Rlcj9hcGktdmVyc2lvbj0yMDE4LTAzLTAx",
      "RequestMethod": "GET",
      "RequestBody": "",
      "RequestHeaders": {
        "x-ms-client-request-id": [
          "aa2c2136-67c3-4e4d-9590-7b910c9f630b"
        ],
        "accept-language": [
          "en-US"
        ],
        "User-Agent": [
          "FxVersion/4.6.25211.01",
          "Microsoft.Azure.Management.BatchAI.BatchAIManagementClient/1.10.0.0"
        ]
      },
      "ResponseBody": "{\r\n  \"id\": \"/subscriptions/10d0b7c6-9243-4713-91a9-2730375d3a1b/resourceGroups/batchairesourcegroup5333/providers/Microsoft.BatchAI/clusters/testjobcreationanddeletion_cluster\",\r\n  \"name\": \"testjobcreationanddeletion_cluster\",\r\n  \"type\": \"Microsoft.BatchAI/Clusters\",\r\n  \"location\": \"eastus\",\r\n  \"properties\": {\r\n    \"provisioningState\": \"succeeded\",\r\n    \"allocationState\": \"steady\",\r\n    \"creationTime\": \"2018-03-20T20:06:13.726Z\",\r\n    \"allocationStateTransitionTime\": \"2018-03-20T20:07:40.064Z\",\r\n    \"provisioningStateTransitionTime\": \"2018-03-20T20:06:14.726Z\",\r\n    \"vmSize\": \"STANDARD_D1\",\r\n    \"currentNodeCount\": 1,\r\n    \"nodeStateCounts\": {\r\n      \"runningNodeCount\": 0,\r\n      \"idleNodeCount\": 0,\r\n      \"unusableNodeCount\": 0,\r\n      \"preparingNodeCount\": 1,\r\n      \"leavingNodeCount\": 0\r\n    },\r\n    \"vmPriority\": \"dedicated\",\r\n    \"scaleSettings\": {\r\n      \"manual\": {\r\n        \"targetNodeCount\": 1,\r\n        \"nodeDeallocationOption\": \"requeue\"\r\n      }\r\n    },\r\n    \"virtualMachineConfiguration\": {\r\n      \"imageReference\": {\r\n        \"publisher\": \"Canonical\",\r\n        \"offer\": \"UbuntuServer\",\r\n        \"sku\": \"16.04-LTS\",\r\n        \"version\": \"latest\"\r\n      }\r\n    },\r\n    \"userAccountSettings\": {\r\n      \"adminUserName\": \"demoUser\"\r\n    }\r\n  }\r\n}",
      "ResponseHeaders": {
        "Content-Type": [
          "application/json; charset=utf-8"
        ],
        "Expires": [
          "-1"
        ],
        "Last-Modified": [
          "Tue, 20 Mar 2018 20:06:13 GMT"
        ],
        "Cache-Control": [
          "no-cache"
        ],
        "Date": [
          "Tue, 20 Mar 2018 20:11:47 GMT"
        ],
        "Pragma": [
          "no-cache"
        ],
        "Transfer-Encoding": [
          "chunked"
        ],
        "ETag": [
          "\"0x8D58E9E084132B2\""
        ],
        "Server": [
          "Microsoft-HTTPAPI/2.0"
        ],
        "Vary": [
          "Accept-Encoding"
        ],
        "x-ms-ratelimit-remaining-subscription-reads": [
          "14939"
        ],
        "request-id": [
          "b1e492b3-a0aa-4a7c-ae03-17a7c3311d84"
        ],
        "Strict-Transport-Security": [
          "max-age=31536000; includeSubDomains"
        ],
        "X-Content-Type-Options": [
          "nosniff"
        ],
        "x-ms-request-id": [
          "cc3e4ea8-5ff0-4718-b1f5-617d6bfa6675"
        ],
        "x-ms-correlation-request-id": [
          "cc3e4ea8-5ff0-4718-b1f5-617d6bfa6675"
        ],
        "x-ms-routing-request-id": [
          "WESTUS2:20180320T201147Z:cc3e4ea8-5ff0-4718-b1f5-617d6bfa6675"
        ]
      },
      "StatusCode": 200
    },
    {
      "RequestUri": "/subscriptions/10d0b7c6-9243-4713-91a9-2730375d3a1b/resourceGroups/BatchAIResourceGroup5333/providers/Microsoft.BatchAI/clusters/testjobcreationanddeletion_cluster?api-version=2018-03-01",
      "EncodedRequestUri": "L3N1YnNjcmlwdGlvbnMvMTBkMGI3YzYtOTI0My00NzEzLTkxYTktMjczMDM3NWQzYTFiL3Jlc291cmNlR3JvdXBzL0JhdGNoQUlSZXNvdXJjZUdyb3VwNTMzMy9wcm92aWRlcnMvTWljcm9zb2Z0LkJhdGNoQUkvY2x1c3RlcnMvdGVzdGpvYmNyZWF0aW9uYW5kZGVsZXRpb25fY2x1c3Rlcj9hcGktdmVyc2lvbj0yMDE4LTAzLTAx",
      "RequestMethod": "GET",
      "RequestBody": "",
      "RequestHeaders": {
        "x-ms-client-request-id": [
          "6626e7d8-e743-461f-8f96-fa0638fd55d0"
        ],
        "accept-language": [
          "en-US"
        ],
        "User-Agent": [
          "FxVersion/4.6.25211.01",
          "Microsoft.Azure.Management.BatchAI.BatchAIManagementClient/1.10.0.0"
        ]
      },
      "ResponseBody": "{\r\n  \"id\": \"/subscriptions/10d0b7c6-9243-4713-91a9-2730375d3a1b/resourceGroups/batchairesourcegroup5333/providers/Microsoft.BatchAI/clusters/testjobcreationanddeletion_cluster\",\r\n  \"name\": \"testjobcreationanddeletion_cluster\",\r\n  \"type\": \"Microsoft.BatchAI/Clusters\",\r\n  \"location\": \"eastus\",\r\n  \"properties\": {\r\n    \"provisioningState\": \"succeeded\",\r\n    \"allocationState\": \"steady\",\r\n    \"creationTime\": \"2018-03-20T20:06:13.726Z\",\r\n    \"allocationStateTransitionTime\": \"2018-03-20T20:07:40.064Z\",\r\n    \"provisioningStateTransitionTime\": \"2018-03-20T20:06:14.726Z\",\r\n    \"vmSize\": \"STANDARD_D1\",\r\n    \"currentNodeCount\": 1,\r\n    \"nodeStateCounts\": {\r\n      \"runningNodeCount\": 0,\r\n      \"idleNodeCount\": 0,\r\n      \"unusableNodeCount\": 0,\r\n      \"preparingNodeCount\": 1,\r\n      \"leavingNodeCount\": 0\r\n    },\r\n    \"vmPriority\": \"dedicated\",\r\n    \"scaleSettings\": {\r\n      \"manual\": {\r\n        \"targetNodeCount\": 1,\r\n        \"nodeDeallocationOption\": \"requeue\"\r\n      }\r\n    },\r\n    \"virtualMachineConfiguration\": {\r\n      \"imageReference\": {\r\n        \"publisher\": \"Canonical\",\r\n        \"offer\": \"UbuntuServer\",\r\n        \"sku\": \"16.04-LTS\",\r\n        \"version\": \"latest\"\r\n      }\r\n    },\r\n    \"userAccountSettings\": {\r\n      \"adminUserName\": \"demoUser\"\r\n    }\r\n  }\r\n}",
      "ResponseHeaders": {
        "Content-Type": [
          "application/json; charset=utf-8"
        ],
        "Expires": [
          "-1"
        ],
        "Last-Modified": [
          "Tue, 20 Mar 2018 20:06:13 GMT"
        ],
        "Cache-Control": [
          "no-cache"
        ],
        "Date": [
          "Tue, 20 Mar 2018 20:11:52 GMT"
        ],
        "Pragma": [
          "no-cache"
        ],
        "Transfer-Encoding": [
          "chunked"
        ],
        "ETag": [
          "\"0x8D58E9E084132B2\""
        ],
        "Server": [
          "Microsoft-HTTPAPI/2.0"
        ],
        "Vary": [
          "Accept-Encoding"
        ],
        "x-ms-ratelimit-remaining-subscription-reads": [
          "14938"
        ],
        "request-id": [
          "64c780f2-ca5d-459e-bb00-9f3092b0b2a7"
        ],
        "Strict-Transport-Security": [
          "max-age=31536000; includeSubDomains"
        ],
        "X-Content-Type-Options": [
          "nosniff"
        ],
        "x-ms-request-id": [
          "8f760773-fa4d-46e7-9f7b-5206e406bd75"
        ],
        "x-ms-correlation-request-id": [
          "8f760773-fa4d-46e7-9f7b-5206e406bd75"
        ],
        "x-ms-routing-request-id": [
          "WESTUS2:20180320T201152Z:8f760773-fa4d-46e7-9f7b-5206e406bd75"
        ]
      },
      "StatusCode": 200
    },
    {
      "RequestUri": "/subscriptions/10d0b7c6-9243-4713-91a9-2730375d3a1b/resourceGroups/BatchAIResourceGroup5333/providers/Microsoft.BatchAI/clusters/testjobcreationanddeletion_cluster?api-version=2018-03-01",
      "EncodedRequestUri": "L3N1YnNjcmlwdGlvbnMvMTBkMGI3YzYtOTI0My00NzEzLTkxYTktMjczMDM3NWQzYTFiL3Jlc291cmNlR3JvdXBzL0JhdGNoQUlSZXNvdXJjZUdyb3VwNTMzMy9wcm92aWRlcnMvTWljcm9zb2Z0LkJhdGNoQUkvY2x1c3RlcnMvdGVzdGpvYmNyZWF0aW9uYW5kZGVsZXRpb25fY2x1c3Rlcj9hcGktdmVyc2lvbj0yMDE4LTAzLTAx",
      "RequestMethod": "GET",
      "RequestBody": "",
      "RequestHeaders": {
        "x-ms-client-request-id": [
          "0c4b2d75-ceea-41c7-a26b-c31dcca8e109"
        ],
        "accept-language": [
          "en-US"
        ],
        "User-Agent": [
          "FxVersion/4.6.25211.01",
          "Microsoft.Azure.Management.BatchAI.BatchAIManagementClient/1.10.0.0"
        ]
      },
      "ResponseBody": "{\r\n  \"id\": \"/subscriptions/10d0b7c6-9243-4713-91a9-2730375d3a1b/resourceGroups/batchairesourcegroup5333/providers/Microsoft.BatchAI/clusters/testjobcreationanddeletion_cluster\",\r\n  \"name\": \"testjobcreationanddeletion_cluster\",\r\n  \"type\": \"Microsoft.BatchAI/Clusters\",\r\n  \"location\": \"eastus\",\r\n  \"properties\": {\r\n    \"provisioningState\": \"succeeded\",\r\n    \"allocationState\": \"steady\",\r\n    \"creationTime\": \"2018-03-20T20:06:13.726Z\",\r\n    \"allocationStateTransitionTime\": \"2018-03-20T20:07:40.064Z\",\r\n    \"provisioningStateTransitionTime\": \"2018-03-20T20:06:14.726Z\",\r\n    \"vmSize\": \"STANDARD_D1\",\r\n    \"currentNodeCount\": 1,\r\n    \"nodeStateCounts\": {\r\n      \"runningNodeCount\": 0,\r\n      \"idleNodeCount\": 0,\r\n      \"unusableNodeCount\": 0,\r\n      \"preparingNodeCount\": 1,\r\n      \"leavingNodeCount\": 0\r\n    },\r\n    \"vmPriority\": \"dedicated\",\r\n    \"scaleSettings\": {\r\n      \"manual\": {\r\n        \"targetNodeCount\": 1,\r\n        \"nodeDeallocationOption\": \"requeue\"\r\n      }\r\n    },\r\n    \"virtualMachineConfiguration\": {\r\n      \"imageReference\": {\r\n        \"publisher\": \"Canonical\",\r\n        \"offer\": \"UbuntuServer\",\r\n        \"sku\": \"16.04-LTS\",\r\n        \"version\": \"latest\"\r\n      }\r\n    },\r\n    \"userAccountSettings\": {\r\n      \"adminUserName\": \"demoUser\"\r\n    }\r\n  }\r\n}",
      "ResponseHeaders": {
        "Content-Type": [
          "application/json; charset=utf-8"
        ],
        "Expires": [
          "-1"
        ],
        "Last-Modified": [
          "Tue, 20 Mar 2018 20:06:13 GMT"
        ],
        "Cache-Control": [
          "no-cache"
        ],
        "Date": [
          "Tue, 20 Mar 2018 20:11:57 GMT"
        ],
        "Pragma": [
          "no-cache"
        ],
        "Transfer-Encoding": [
          "chunked"
        ],
        "ETag": [
          "\"0x8D58E9E084132B2\""
        ],
        "Server": [
          "Microsoft-HTTPAPI/2.0"
        ],
        "Vary": [
          "Accept-Encoding"
        ],
        "x-ms-ratelimit-remaining-subscription-reads": [
          "14937"
        ],
        "request-id": [
          "ed601393-4488-4faf-86fb-d46cc381e03a"
        ],
        "Strict-Transport-Security": [
          "max-age=31536000; includeSubDomains"
        ],
        "X-Content-Type-Options": [
          "nosniff"
        ],
        "x-ms-request-id": [
          "2eb737f8-04f9-4036-9e85-d3e65d913946"
        ],
        "x-ms-correlation-request-id": [
          "2eb737f8-04f9-4036-9e85-d3e65d913946"
        ],
        "x-ms-routing-request-id": [
          "WESTUS2:20180320T201158Z:2eb737f8-04f9-4036-9e85-d3e65d913946"
        ]
      },
      "StatusCode": 200
    },
    {
      "RequestUri": "/subscriptions/10d0b7c6-9243-4713-91a9-2730375d3a1b/resourceGroups/BatchAIResourceGroup5333/providers/Microsoft.BatchAI/clusters/testjobcreationanddeletion_cluster?api-version=2018-03-01",
      "EncodedRequestUri": "L3N1YnNjcmlwdGlvbnMvMTBkMGI3YzYtOTI0My00NzEzLTkxYTktMjczMDM3NWQzYTFiL3Jlc291cmNlR3JvdXBzL0JhdGNoQUlSZXNvdXJjZUdyb3VwNTMzMy9wcm92aWRlcnMvTWljcm9zb2Z0LkJhdGNoQUkvY2x1c3RlcnMvdGVzdGpvYmNyZWF0aW9uYW5kZGVsZXRpb25fY2x1c3Rlcj9hcGktdmVyc2lvbj0yMDE4LTAzLTAx",
      "RequestMethod": "GET",
      "RequestBody": "",
      "RequestHeaders": {
        "x-ms-client-request-id": [
          "d01fcb9b-da65-4fcd-932e-d9e29393e4f0"
        ],
        "accept-language": [
          "en-US"
        ],
        "User-Agent": [
          "FxVersion/4.6.25211.01",
          "Microsoft.Azure.Management.BatchAI.BatchAIManagementClient/1.10.0.0"
        ]
      },
      "ResponseBody": "{\r\n  \"id\": \"/subscriptions/10d0b7c6-9243-4713-91a9-2730375d3a1b/resourceGroups/batchairesourcegroup5333/providers/Microsoft.BatchAI/clusters/testjobcreationanddeletion_cluster\",\r\n  \"name\": \"testjobcreationanddeletion_cluster\",\r\n  \"type\": \"Microsoft.BatchAI/Clusters\",\r\n  \"location\": \"eastus\",\r\n  \"properties\": {\r\n    \"provisioningState\": \"succeeded\",\r\n    \"allocationState\": \"steady\",\r\n    \"creationTime\": \"2018-03-20T20:06:13.726Z\",\r\n    \"allocationStateTransitionTime\": \"2018-03-20T20:07:40.064Z\",\r\n    \"provisioningStateTransitionTime\": \"2018-03-20T20:06:14.726Z\",\r\n    \"vmSize\": \"STANDARD_D1\",\r\n    \"currentNodeCount\": 1,\r\n    \"nodeStateCounts\": {\r\n      \"runningNodeCount\": 0,\r\n      \"idleNodeCount\": 0,\r\n      \"unusableNodeCount\": 0,\r\n      \"preparingNodeCount\": 1,\r\n      \"leavingNodeCount\": 0\r\n    },\r\n    \"vmPriority\": \"dedicated\",\r\n    \"scaleSettings\": {\r\n      \"manual\": {\r\n        \"targetNodeCount\": 1,\r\n        \"nodeDeallocationOption\": \"requeue\"\r\n      }\r\n    },\r\n    \"virtualMachineConfiguration\": {\r\n      \"imageReference\": {\r\n        \"publisher\": \"Canonical\",\r\n        \"offer\": \"UbuntuServer\",\r\n        \"sku\": \"16.04-LTS\",\r\n        \"version\": \"latest\"\r\n      }\r\n    },\r\n    \"userAccountSettings\": {\r\n      \"adminUserName\": \"demoUser\"\r\n    }\r\n  }\r\n}",
      "ResponseHeaders": {
        "Content-Type": [
          "application/json; charset=utf-8"
        ],
        "Expires": [
          "-1"
        ],
        "Last-Modified": [
          "Tue, 20 Mar 2018 20:06:13 GMT"
        ],
        "Cache-Control": [
          "no-cache"
        ],
        "Date": [
          "Tue, 20 Mar 2018 20:12:02 GMT"
        ],
        "Pragma": [
          "no-cache"
        ],
        "Transfer-Encoding": [
          "chunked"
        ],
        "ETag": [
          "\"0x8D58E9E084132B2\""
        ],
        "Server": [
          "Microsoft-HTTPAPI/2.0"
        ],
        "Vary": [
          "Accept-Encoding"
        ],
        "x-ms-ratelimit-remaining-subscription-reads": [
          "14936"
        ],
        "request-id": [
          "7d87335f-3202-4f45-b3ec-d7683cb39635"
        ],
        "Strict-Transport-Security": [
          "max-age=31536000; includeSubDomains"
        ],
        "X-Content-Type-Options": [
          "nosniff"
        ],
        "x-ms-request-id": [
          "d992f26a-b95e-405d-a5c9-07d637e47b2c"
        ],
        "x-ms-correlation-request-id": [
          "d992f26a-b95e-405d-a5c9-07d637e47b2c"
        ],
        "x-ms-routing-request-id": [
          "WESTUS2:20180320T201203Z:d992f26a-b95e-405d-a5c9-07d637e47b2c"
        ]
      },
      "StatusCode": 200
    },
    {
      "RequestUri": "/subscriptions/10d0b7c6-9243-4713-91a9-2730375d3a1b/resourceGroups/BatchAIResourceGroup5333/providers/Microsoft.BatchAI/clusters/testjobcreationanddeletion_cluster?api-version=2018-03-01",
      "EncodedRequestUri": "L3N1YnNjcmlwdGlvbnMvMTBkMGI3YzYtOTI0My00NzEzLTkxYTktMjczMDM3NWQzYTFiL3Jlc291cmNlR3JvdXBzL0JhdGNoQUlSZXNvdXJjZUdyb3VwNTMzMy9wcm92aWRlcnMvTWljcm9zb2Z0LkJhdGNoQUkvY2x1c3RlcnMvdGVzdGpvYmNyZWF0aW9uYW5kZGVsZXRpb25fY2x1c3Rlcj9hcGktdmVyc2lvbj0yMDE4LTAzLTAx",
      "RequestMethod": "GET",
      "RequestBody": "",
      "RequestHeaders": {
        "x-ms-client-request-id": [
          "5682946d-6162-4d1a-836d-cc459c7cf5c9"
        ],
        "accept-language": [
          "en-US"
        ],
        "User-Agent": [
          "FxVersion/4.6.25211.01",
          "Microsoft.Azure.Management.BatchAI.BatchAIManagementClient/1.10.0.0"
        ]
      },
      "ResponseBody": "{\r\n  \"id\": \"/subscriptions/10d0b7c6-9243-4713-91a9-2730375d3a1b/resourceGroups/batchairesourcegroup5333/providers/Microsoft.BatchAI/clusters/testjobcreationanddeletion_cluster\",\r\n  \"name\": \"testjobcreationanddeletion_cluster\",\r\n  \"type\": \"Microsoft.BatchAI/Clusters\",\r\n  \"location\": \"eastus\",\r\n  \"properties\": {\r\n    \"provisioningState\": \"succeeded\",\r\n    \"allocationState\": \"steady\",\r\n    \"creationTime\": \"2018-03-20T20:06:13.726Z\",\r\n    \"allocationStateTransitionTime\": \"2018-03-20T20:07:40.064Z\",\r\n    \"provisioningStateTransitionTime\": \"2018-03-20T20:06:14.726Z\",\r\n    \"vmSize\": \"STANDARD_D1\",\r\n    \"currentNodeCount\": 1,\r\n    \"nodeStateCounts\": {\r\n      \"runningNodeCount\": 0,\r\n      \"idleNodeCount\": 0,\r\n      \"unusableNodeCount\": 0,\r\n      \"preparingNodeCount\": 1,\r\n      \"leavingNodeCount\": 0\r\n    },\r\n    \"vmPriority\": \"dedicated\",\r\n    \"scaleSettings\": {\r\n      \"manual\": {\r\n        \"targetNodeCount\": 1,\r\n        \"nodeDeallocationOption\": \"requeue\"\r\n      }\r\n    },\r\n    \"virtualMachineConfiguration\": {\r\n      \"imageReference\": {\r\n        \"publisher\": \"Canonical\",\r\n        \"offer\": \"UbuntuServer\",\r\n        \"sku\": \"16.04-LTS\",\r\n        \"version\": \"latest\"\r\n      }\r\n    },\r\n    \"userAccountSettings\": {\r\n      \"adminUserName\": \"demoUser\"\r\n    }\r\n  }\r\n}",
      "ResponseHeaders": {
        "Content-Type": [
          "application/json; charset=utf-8"
        ],
        "Expires": [
          "-1"
        ],
        "Last-Modified": [
          "Tue, 20 Mar 2018 20:06:13 GMT"
        ],
        "Cache-Control": [
          "no-cache"
        ],
        "Date": [
          "Tue, 20 Mar 2018 20:12:08 GMT"
        ],
        "Pragma": [
          "no-cache"
        ],
        "Transfer-Encoding": [
          "chunked"
        ],
        "ETag": [
          "\"0x8D58E9E084132B2\""
        ],
        "Server": [
          "Microsoft-HTTPAPI/2.0"
        ],
        "Vary": [
          "Accept-Encoding"
        ],
        "x-ms-ratelimit-remaining-subscription-reads": [
          "14935"
        ],
        "request-id": [
          "b873ec58-ff7f-4009-868e-91d9839853d2"
        ],
        "Strict-Transport-Security": [
          "max-age=31536000; includeSubDomains"
        ],
        "X-Content-Type-Options": [
          "nosniff"
        ],
        "x-ms-request-id": [
          "c13222de-6716-44be-813e-3b59cfbc39db"
        ],
        "x-ms-correlation-request-id": [
          "c13222de-6716-44be-813e-3b59cfbc39db"
        ],
        "x-ms-routing-request-id": [
          "WESTUS2:20180320T201208Z:c13222de-6716-44be-813e-3b59cfbc39db"
        ]
      },
      "StatusCode": 200
    },
    {
      "RequestUri": "/subscriptions/10d0b7c6-9243-4713-91a9-2730375d3a1b/resourceGroups/BatchAIResourceGroup5333/providers/Microsoft.BatchAI/clusters/testjobcreationanddeletion_cluster?api-version=2018-03-01",
      "EncodedRequestUri": "L3N1YnNjcmlwdGlvbnMvMTBkMGI3YzYtOTI0My00NzEzLTkxYTktMjczMDM3NWQzYTFiL3Jlc291cmNlR3JvdXBzL0JhdGNoQUlSZXNvdXJjZUdyb3VwNTMzMy9wcm92aWRlcnMvTWljcm9zb2Z0LkJhdGNoQUkvY2x1c3RlcnMvdGVzdGpvYmNyZWF0aW9uYW5kZGVsZXRpb25fY2x1c3Rlcj9hcGktdmVyc2lvbj0yMDE4LTAzLTAx",
      "RequestMethod": "GET",
      "RequestBody": "",
      "RequestHeaders": {
        "x-ms-client-request-id": [
          "f0f96e50-cc9b-451c-ae67-f09633bad25c"
        ],
        "accept-language": [
          "en-US"
        ],
        "User-Agent": [
          "FxVersion/4.6.25211.01",
          "Microsoft.Azure.Management.BatchAI.BatchAIManagementClient/1.10.0.0"
        ]
      },
      "ResponseBody": "{\r\n  \"id\": \"/subscriptions/10d0b7c6-9243-4713-91a9-2730375d3a1b/resourceGroups/batchairesourcegroup5333/providers/Microsoft.BatchAI/clusters/testjobcreationanddeletion_cluster\",\r\n  \"name\": \"testjobcreationanddeletion_cluster\",\r\n  \"type\": \"Microsoft.BatchAI/Clusters\",\r\n  \"location\": \"eastus\",\r\n  \"properties\": {\r\n    \"provisioningState\": \"succeeded\",\r\n    \"allocationState\": \"steady\",\r\n    \"creationTime\": \"2018-03-20T20:06:13.726Z\",\r\n    \"allocationStateTransitionTime\": \"2018-03-20T20:07:40.064Z\",\r\n    \"provisioningStateTransitionTime\": \"2018-03-20T20:06:14.726Z\",\r\n    \"vmSize\": \"STANDARD_D1\",\r\n    \"currentNodeCount\": 1,\r\n    \"nodeStateCounts\": {\r\n      \"runningNodeCount\": 0,\r\n      \"idleNodeCount\": 0,\r\n      \"unusableNodeCount\": 0,\r\n      \"preparingNodeCount\": 1,\r\n      \"leavingNodeCount\": 0\r\n    },\r\n    \"vmPriority\": \"dedicated\",\r\n    \"scaleSettings\": {\r\n      \"manual\": {\r\n        \"targetNodeCount\": 1,\r\n        \"nodeDeallocationOption\": \"requeue\"\r\n      }\r\n    },\r\n    \"virtualMachineConfiguration\": {\r\n      \"imageReference\": {\r\n        \"publisher\": \"Canonical\",\r\n        \"offer\": \"UbuntuServer\",\r\n        \"sku\": \"16.04-LTS\",\r\n        \"version\": \"latest\"\r\n      }\r\n    },\r\n    \"userAccountSettings\": {\r\n      \"adminUserName\": \"demoUser\"\r\n    }\r\n  }\r\n}",
      "ResponseHeaders": {
        "Content-Type": [
          "application/json; charset=utf-8"
        ],
        "Expires": [
          "-1"
        ],
        "Last-Modified": [
          "Tue, 20 Mar 2018 20:06:13 GMT"
        ],
        "Cache-Control": [
          "no-cache"
        ],
        "Date": [
          "Tue, 20 Mar 2018 20:12:13 GMT"
        ],
        "Pragma": [
          "no-cache"
        ],
        "Transfer-Encoding": [
          "chunked"
        ],
        "ETag": [
          "\"0x8D58E9E084132B2\""
        ],
        "Server": [
          "Microsoft-HTTPAPI/2.0"
        ],
        "Vary": [
          "Accept-Encoding"
        ],
        "x-ms-ratelimit-remaining-subscription-reads": [
          "14934"
        ],
        "request-id": [
          "fffcb1a8-fc44-42e1-8461-d8fbf472fef1"
        ],
        "Strict-Transport-Security": [
          "max-age=31536000; includeSubDomains"
        ],
        "X-Content-Type-Options": [
          "nosniff"
        ],
        "x-ms-request-id": [
          "24058ec1-d481-48c9-b1c9-140ff73463ce"
        ],
        "x-ms-correlation-request-id": [
          "24058ec1-d481-48c9-b1c9-140ff73463ce"
        ],
        "x-ms-routing-request-id": [
          "WESTUS2:20180320T201213Z:24058ec1-d481-48c9-b1c9-140ff73463ce"
        ]
      },
      "StatusCode": 200
    },
    {
      "RequestUri": "/subscriptions/10d0b7c6-9243-4713-91a9-2730375d3a1b/resourceGroups/BatchAIResourceGroup5333/providers/Microsoft.BatchAI/clusters/testjobcreationanddeletion_cluster?api-version=2018-03-01",
      "EncodedRequestUri": "L3N1YnNjcmlwdGlvbnMvMTBkMGI3YzYtOTI0My00NzEzLTkxYTktMjczMDM3NWQzYTFiL3Jlc291cmNlR3JvdXBzL0JhdGNoQUlSZXNvdXJjZUdyb3VwNTMzMy9wcm92aWRlcnMvTWljcm9zb2Z0LkJhdGNoQUkvY2x1c3RlcnMvdGVzdGpvYmNyZWF0aW9uYW5kZGVsZXRpb25fY2x1c3Rlcj9hcGktdmVyc2lvbj0yMDE4LTAzLTAx",
      "RequestMethod": "GET",
      "RequestBody": "",
      "RequestHeaders": {
        "x-ms-client-request-id": [
          "4053e100-6d9a-434c-bca6-91c4cfe60876"
        ],
        "accept-language": [
          "en-US"
        ],
        "User-Agent": [
          "FxVersion/4.6.25211.01",
          "Microsoft.Azure.Management.BatchAI.BatchAIManagementClient/1.10.0.0"
        ]
      },
      "ResponseBody": "{\r\n  \"id\": \"/subscriptions/10d0b7c6-9243-4713-91a9-2730375d3a1b/resourceGroups/batchairesourcegroup5333/providers/Microsoft.BatchAI/clusters/testjobcreationanddeletion_cluster\",\r\n  \"name\": \"testjobcreationanddeletion_cluster\",\r\n  \"type\": \"Microsoft.BatchAI/Clusters\",\r\n  \"location\": \"eastus\",\r\n  \"properties\": {\r\n    \"provisioningState\": \"succeeded\",\r\n    \"allocationState\": \"steady\",\r\n    \"creationTime\": \"2018-03-20T20:06:13.726Z\",\r\n    \"allocationStateTransitionTime\": \"2018-03-20T20:07:40.064Z\",\r\n    \"provisioningStateTransitionTime\": \"2018-03-20T20:06:14.726Z\",\r\n    \"vmSize\": \"STANDARD_D1\",\r\n    \"currentNodeCount\": 1,\r\n    \"nodeStateCounts\": {\r\n      \"runningNodeCount\": 0,\r\n      \"idleNodeCount\": 0,\r\n      \"unusableNodeCount\": 0,\r\n      \"preparingNodeCount\": 1,\r\n      \"leavingNodeCount\": 0\r\n    },\r\n    \"vmPriority\": \"dedicated\",\r\n    \"scaleSettings\": {\r\n      \"manual\": {\r\n        \"targetNodeCount\": 1,\r\n        \"nodeDeallocationOption\": \"requeue\"\r\n      }\r\n    },\r\n    \"virtualMachineConfiguration\": {\r\n      \"imageReference\": {\r\n        \"publisher\": \"Canonical\",\r\n        \"offer\": \"UbuntuServer\",\r\n        \"sku\": \"16.04-LTS\",\r\n        \"version\": \"latest\"\r\n      }\r\n    },\r\n    \"userAccountSettings\": {\r\n      \"adminUserName\": \"demoUser\"\r\n    }\r\n  }\r\n}",
      "ResponseHeaders": {
        "Content-Type": [
          "application/json; charset=utf-8"
        ],
        "Expires": [
          "-1"
        ],
        "Last-Modified": [
          "Tue, 20 Mar 2018 20:06:13 GMT"
        ],
        "Cache-Control": [
          "no-cache"
        ],
        "Date": [
          "Tue, 20 Mar 2018 20:12:18 GMT"
        ],
        "Pragma": [
          "no-cache"
        ],
        "Transfer-Encoding": [
          "chunked"
        ],
        "ETag": [
          "\"0x8D58E9E084132B2\""
        ],
        "Server": [
          "Microsoft-HTTPAPI/2.0"
        ],
        "Vary": [
          "Accept-Encoding"
        ],
        "x-ms-ratelimit-remaining-subscription-reads": [
          "14933"
        ],
        "request-id": [
          "7727d542-e2ad-4112-a56b-e235943870f1"
        ],
        "Strict-Transport-Security": [
          "max-age=31536000; includeSubDomains"
        ],
        "X-Content-Type-Options": [
          "nosniff"
        ],
        "x-ms-request-id": [
          "a989fd47-33a7-4847-9bcd-bd0574c61c17"
        ],
        "x-ms-correlation-request-id": [
          "a989fd47-33a7-4847-9bcd-bd0574c61c17"
        ],
        "x-ms-routing-request-id": [
          "WESTUS2:20180320T201218Z:a989fd47-33a7-4847-9bcd-bd0574c61c17"
        ]
      },
      "StatusCode": 200
    },
    {
      "RequestUri": "/subscriptions/10d0b7c6-9243-4713-91a9-2730375d3a1b/resourceGroups/BatchAIResourceGroup5333/providers/Microsoft.BatchAI/clusters/testjobcreationanddeletion_cluster?api-version=2018-03-01",
      "EncodedRequestUri": "L3N1YnNjcmlwdGlvbnMvMTBkMGI3YzYtOTI0My00NzEzLTkxYTktMjczMDM3NWQzYTFiL3Jlc291cmNlR3JvdXBzL0JhdGNoQUlSZXNvdXJjZUdyb3VwNTMzMy9wcm92aWRlcnMvTWljcm9zb2Z0LkJhdGNoQUkvY2x1c3RlcnMvdGVzdGpvYmNyZWF0aW9uYW5kZGVsZXRpb25fY2x1c3Rlcj9hcGktdmVyc2lvbj0yMDE4LTAzLTAx",
      "RequestMethod": "GET",
      "RequestBody": "",
      "RequestHeaders": {
        "x-ms-client-request-id": [
          "93e10c5d-484c-4418-aedc-06eadf18c896"
        ],
        "accept-language": [
          "en-US"
        ],
        "User-Agent": [
          "FxVersion/4.6.25211.01",
          "Microsoft.Azure.Management.BatchAI.BatchAIManagementClient/1.10.0.0"
        ]
      },
      "ResponseBody": "{\r\n  \"id\": \"/subscriptions/10d0b7c6-9243-4713-91a9-2730375d3a1b/resourceGroups/batchairesourcegroup5333/providers/Microsoft.BatchAI/clusters/testjobcreationanddeletion_cluster\",\r\n  \"name\": \"testjobcreationanddeletion_cluster\",\r\n  \"type\": \"Microsoft.BatchAI/Clusters\",\r\n  \"location\": \"eastus\",\r\n  \"properties\": {\r\n    \"provisioningState\": \"succeeded\",\r\n    \"allocationState\": \"steady\",\r\n    \"creationTime\": \"2018-03-20T20:06:13.726Z\",\r\n    \"allocationStateTransitionTime\": \"2018-03-20T20:07:40.064Z\",\r\n    \"provisioningStateTransitionTime\": \"2018-03-20T20:06:14.726Z\",\r\n    \"vmSize\": \"STANDARD_D1\",\r\n    \"currentNodeCount\": 1,\r\n    \"nodeStateCounts\": {\r\n      \"runningNodeCount\": 0,\r\n      \"idleNodeCount\": 0,\r\n      \"unusableNodeCount\": 0,\r\n      \"preparingNodeCount\": 1,\r\n      \"leavingNodeCount\": 0\r\n    },\r\n    \"vmPriority\": \"dedicated\",\r\n    \"scaleSettings\": {\r\n      \"manual\": {\r\n        \"targetNodeCount\": 1,\r\n        \"nodeDeallocationOption\": \"requeue\"\r\n      }\r\n    },\r\n    \"virtualMachineConfiguration\": {\r\n      \"imageReference\": {\r\n        \"publisher\": \"Canonical\",\r\n        \"offer\": \"UbuntuServer\",\r\n        \"sku\": \"16.04-LTS\",\r\n        \"version\": \"latest\"\r\n      }\r\n    },\r\n    \"userAccountSettings\": {\r\n      \"adminUserName\": \"demoUser\"\r\n    }\r\n  }\r\n}",
      "ResponseHeaders": {
        "Content-Type": [
          "application/json; charset=utf-8"
        ],
        "Expires": [
          "-1"
        ],
        "Last-Modified": [
          "Tue, 20 Mar 2018 20:06:13 GMT"
        ],
        "Cache-Control": [
          "no-cache"
        ],
        "Date": [
          "Tue, 20 Mar 2018 20:12:23 GMT"
        ],
        "Pragma": [
          "no-cache"
        ],
        "Transfer-Encoding": [
          "chunked"
        ],
        "ETag": [
          "\"0x8D58E9E084132B2\""
        ],
        "Server": [
          "Microsoft-HTTPAPI/2.0"
        ],
        "Vary": [
          "Accept-Encoding"
        ],
        "x-ms-ratelimit-remaining-subscription-reads": [
          "14932"
        ],
        "request-id": [
          "8ad06f74-243f-42ba-a3dd-db90309f94b6"
        ],
        "Strict-Transport-Security": [
          "max-age=31536000; includeSubDomains"
        ],
        "X-Content-Type-Options": [
          "nosniff"
        ],
        "x-ms-request-id": [
          "ed628c8d-009c-458e-9b9a-cf935e00ae9f"
        ],
        "x-ms-correlation-request-id": [
          "ed628c8d-009c-458e-9b9a-cf935e00ae9f"
        ],
        "x-ms-routing-request-id": [
          "WESTUS2:20180320T201223Z:ed628c8d-009c-458e-9b9a-cf935e00ae9f"
        ]
      },
      "StatusCode": 200
    },
    {
      "RequestUri": "/subscriptions/10d0b7c6-9243-4713-91a9-2730375d3a1b/resourceGroups/BatchAIResourceGroup5333/providers/Microsoft.BatchAI/clusters/testjobcreationanddeletion_cluster?api-version=2018-03-01",
      "EncodedRequestUri": "L3N1YnNjcmlwdGlvbnMvMTBkMGI3YzYtOTI0My00NzEzLTkxYTktMjczMDM3NWQzYTFiL3Jlc291cmNlR3JvdXBzL0JhdGNoQUlSZXNvdXJjZUdyb3VwNTMzMy9wcm92aWRlcnMvTWljcm9zb2Z0LkJhdGNoQUkvY2x1c3RlcnMvdGVzdGpvYmNyZWF0aW9uYW5kZGVsZXRpb25fY2x1c3Rlcj9hcGktdmVyc2lvbj0yMDE4LTAzLTAx",
      "RequestMethod": "GET",
      "RequestBody": "",
      "RequestHeaders": {
        "x-ms-client-request-id": [
          "9298fbf6-0796-4fed-bc22-7f9f6382ca18"
        ],
        "accept-language": [
          "en-US"
        ],
        "User-Agent": [
          "FxVersion/4.6.25211.01",
          "Microsoft.Azure.Management.BatchAI.BatchAIManagementClient/1.10.0.0"
        ]
      },
      "ResponseBody": "{\r\n  \"id\": \"/subscriptions/10d0b7c6-9243-4713-91a9-2730375d3a1b/resourceGroups/batchairesourcegroup5333/providers/Microsoft.BatchAI/clusters/testjobcreationanddeletion_cluster\",\r\n  \"name\": \"testjobcreationanddeletion_cluster\",\r\n  \"type\": \"Microsoft.BatchAI/Clusters\",\r\n  \"location\": \"eastus\",\r\n  \"properties\": {\r\n    \"provisioningState\": \"succeeded\",\r\n    \"allocationState\": \"steady\",\r\n    \"creationTime\": \"2018-03-20T20:06:13.726Z\",\r\n    \"allocationStateTransitionTime\": \"2018-03-20T20:07:40.064Z\",\r\n    \"provisioningStateTransitionTime\": \"2018-03-20T20:06:14.726Z\",\r\n    \"vmSize\": \"STANDARD_D1\",\r\n    \"currentNodeCount\": 1,\r\n    \"nodeStateCounts\": {\r\n      \"runningNodeCount\": 0,\r\n      \"idleNodeCount\": 1,\r\n      \"unusableNodeCount\": 0,\r\n      \"preparingNodeCount\": 0,\r\n      \"leavingNodeCount\": 0\r\n    },\r\n    \"vmPriority\": \"dedicated\",\r\n    \"scaleSettings\": {\r\n      \"manual\": {\r\n        \"targetNodeCount\": 1,\r\n        \"nodeDeallocationOption\": \"requeue\"\r\n      }\r\n    },\r\n    \"virtualMachineConfiguration\": {\r\n      \"imageReference\": {\r\n        \"publisher\": \"Canonical\",\r\n        \"offer\": \"UbuntuServer\",\r\n        \"sku\": \"16.04-LTS\",\r\n        \"version\": \"latest\"\r\n      }\r\n    },\r\n    \"userAccountSettings\": {\r\n      \"adminUserName\": \"demoUser\"\r\n    }\r\n  }\r\n}",
      "ResponseHeaders": {
        "Content-Type": [
          "application/json; charset=utf-8"
        ],
        "Expires": [
          "-1"
        ],
        "Last-Modified": [
          "Tue, 20 Mar 2018 20:06:13 GMT"
        ],
        "Cache-Control": [
          "no-cache"
        ],
        "Date": [
          "Tue, 20 Mar 2018 20:12:28 GMT"
        ],
        "Pragma": [
          "no-cache"
        ],
        "Transfer-Encoding": [
          "chunked"
        ],
        "ETag": [
          "\"0x8D58E9E084132B2\""
        ],
        "Server": [
          "Microsoft-HTTPAPI/2.0"
        ],
        "Vary": [
          "Accept-Encoding"
        ],
        "x-ms-ratelimit-remaining-subscription-reads": [
          "14931"
        ],
        "request-id": [
          "e8de8e58-a295-4e39-9d79-82f67627a786"
        ],
        "Strict-Transport-Security": [
          "max-age=31536000; includeSubDomains"
        ],
        "X-Content-Type-Options": [
          "nosniff"
        ],
        "x-ms-request-id": [
          "07d82f4f-a74f-47f7-9311-9a47c38828d8"
        ],
        "x-ms-correlation-request-id": [
          "07d82f4f-a74f-47f7-9311-9a47c38828d8"
        ],
        "x-ms-routing-request-id": [
          "WESTUS2:20180320T201229Z:07d82f4f-a74f-47f7-9311-9a47c38828d8"
        ]
      },
      "StatusCode": 200
    },
    {
      "RequestUri": "/subscriptions/10d0b7c6-9243-4713-91a9-2730375d3a1b/resourceGroups/BatchAIResourceGroup5333/providers/Microsoft.BatchAI/jobs/testjobcreationanddeletion_testjob?api-version=2018-03-01",
      "EncodedRequestUri": "L3N1YnNjcmlwdGlvbnMvMTBkMGI3YzYtOTI0My00NzEzLTkxYTktMjczMDM3NWQzYTFiL3Jlc291cmNlR3JvdXBzL0JhdGNoQUlSZXNvdXJjZUdyb3VwNTMzMy9wcm92aWRlcnMvTWljcm9zb2Z0LkJhdGNoQUkvam9icy90ZXN0am9iY3JlYXRpb25hbmRkZWxldGlvbl90ZXN0am9iP2FwaS12ZXJzaW9uPTIwMTgtMDMtMDE=",
      "RequestMethod": "PUT",
      "RequestBody": "{\r\n  \"location\": \"eastus\",\r\n  \"properties\": {\r\n    \"cluster\": {\r\n      \"id\": \"/subscriptions/10d0b7c6-9243-4713-91a9-2730375d3a1b/resourceGroups/batchairesourcegroup5333/providers/Microsoft.BatchAI/clusters/testjobcreationanddeletion_cluster\"\r\n    },\r\n    \"nodeCount\": 1,\r\n    \"customToolkitSettings\": {\r\n      \"commandLine\": \"echo Hello\"\r\n    },\r\n    \"stdOutErrPathPrefix\": \"$AZ_BATCHAI_JOB_TEMP\"\r\n  }\r\n}",
      "RequestHeaders": {
        "Content-Type": [
          "application/json; charset=utf-8"
        ],
        "Content-Length": [
          "405"
        ],
        "x-ms-client-request-id": [
          "13bbea3e-5b85-4662-a9f3-0c363525ecb8"
        ],
        "accept-language": [
          "en-US"
        ],
        "User-Agent": [
          "FxVersion/4.6.25211.01",
          "Microsoft.Azure.Management.BatchAI.BatchAIManagementClient/1.10.0.0"
        ]
      },
      "ResponseBody": "",
      "ResponseHeaders": {
        "Content-Length": [
          "0"
        ],
        "Expires": [
          "-1"
        ],
        "Cache-Control": [
          "no-cache"
        ],
        "Date": [
          "Tue, 20 Mar 2018 20:12:29 GMT"
        ],
        "Pragma": [
          "no-cache"
        ],
        "Location": [
          "https://management.azure.com/subscriptions/10d0b7c6-9243-4713-91a9-2730375d3a1b/providers/Microsoft.BatchAI/locations/eastus/operationstatuses/4a06acea-237d-4f68-9a69-88f22a08b4cb?api-version=2018-03-01"
        ],
        "Retry-After": [
          "15"
        ],
        "Server": [
          "Microsoft-HTTPAPI/2.0"
        ],
        "request-id": [
          "8bdd096c-e0ab-42c5-99c9-9e8d65122435"
        ],
        "Strict-Transport-Security": [
          "max-age=31536000; includeSubDomains"
        ],
        "X-Content-Type-Options": [
          "nosniff"
        ],
        "Azure-AsyncOperation": [
          "https://management.azure.com/subscriptions/10d0b7c6-9243-4713-91a9-2730375d3a1b/providers/Microsoft.BatchAI/locations/eastus/operationresults/4a06acea-237d-4f68-9a69-88f22a08b4cb?api-version=2018-03-01"
        ],
        "x-ms-ratelimit-remaining-subscription-writes": [
          "1198"
        ],
        "x-ms-request-id": [
          "c3b4c93a-fe61-4d10-b4b4-9aafa09dc580"
        ],
        "x-ms-correlation-request-id": [
          "c3b4c93a-fe61-4d10-b4b4-9aafa09dc580"
        ],
        "x-ms-routing-request-id": [
          "WESTUS2:20180320T201230Z:c3b4c93a-fe61-4d10-b4b4-9aafa09dc580"
        ]
      },
      "StatusCode": 202
    },
    {
      "RequestUri": "/subscriptions/10d0b7c6-9243-4713-91a9-2730375d3a1b/providers/Microsoft.BatchAI/locations/eastus/operationresults/4a06acea-237d-4f68-9a69-88f22a08b4cb?api-version=2018-03-01",
      "EncodedRequestUri": "L3N1YnNjcmlwdGlvbnMvMTBkMGI3YzYtOTI0My00NzEzLTkxYTktMjczMDM3NWQzYTFiL3Byb3ZpZGVycy9NaWNyb3NvZnQuQmF0Y2hBSS9sb2NhdGlvbnMvZWFzdHVzL29wZXJhdGlvbnJlc3VsdHMvNGEwNmFjZWEtMjM3ZC00ZjY4LTlhNjktODhmMjJhMDhiNGNiP2FwaS12ZXJzaW9uPTIwMTgtMDMtMDE=",
      "RequestMethod": "GET",
      "RequestBody": "",
      "RequestHeaders": {
        "User-Agent": [
          "FxVersion/4.6.25211.01",
          "Microsoft.Azure.Management.BatchAI.BatchAIManagementClient/1.10.0.0"
        ]
      },
      "ResponseBody": "{\r\n  \"id\": \"https://management.azure.com/subscriptions/10d0b7c6-9243-4713-91a9-2730375d3a1b/providers/Microsoft.BatchAI/locations/eastus/operationresults/4a06acea-237d-4f68-9a69-88f22a08b4cb\",\r\n  \"name\": \"4a06acea-237d-4f68-9a69-88f22a08b4cb\",\r\n  \"status\": \"Succeeded\",\r\n  \"startTime\": \"2018-03-20T20:12:30.643Z\",\r\n  \"endTime\": \"2018-03-20T20:12:31.471Z\",\r\n  \"properties\": {\r\n    \"resourceId\": \"10d0b7c6-9243-4713-91a9-2730375d3a1b$batchairesourcegroup5333$testjobcreationanddeletion_testjob\"\r\n  }\r\n}",
      "ResponseHeaders": {
        "Content-Type": [
          "application/json; charset=utf-8"
        ],
        "Expires": [
          "-1"
        ],
        "Cache-Control": [
          "no-cache"
        ],
        "Date": [
          "Tue, 20 Mar 2018 20:12:45 GMT"
        ],
        "Pragma": [
          "no-cache"
        ],
        "Transfer-Encoding": [
          "chunked"
        ],
        "Server": [
          "Microsoft-HTTPAPI/2.0"
        ],
        "Vary": [
          "Accept-Encoding"
        ],
        "x-ms-ratelimit-remaining-subscription-reads": [
          "14930"
        ],
        "request-id": [
          "de37d68f-30d4-4e7d-bf87-f8168ef4b691"
        ],
        "Strict-Transport-Security": [
          "max-age=31536000; includeSubDomains"
        ],
        "X-Content-Type-Options": [
          "nosniff"
        ],
        "x-ms-request-id": [
          "9652ca4a-31e0-430e-818c-49e9c642fabe"
        ],
        "x-ms-correlation-request-id": [
          "9652ca4a-31e0-430e-818c-49e9c642fabe"
        ],
        "x-ms-routing-request-id": [
          "WESTUS2:20180320T201245Z:9652ca4a-31e0-430e-818c-49e9c642fabe"
        ]
      },
      "StatusCode": 200
    },
    {
      "RequestUri": "/subscriptions/10d0b7c6-9243-4713-91a9-2730375d3a1b/resourceGroups/BatchAIResourceGroup5333/providers/Microsoft.BatchAI/jobs/testjobcreationanddeletion_testjob?api-version=2018-03-01",
      "EncodedRequestUri": "L3N1YnNjcmlwdGlvbnMvMTBkMGI3YzYtOTI0My00NzEzLTkxYTktMjczMDM3NWQzYTFiL3Jlc291cmNlR3JvdXBzL0JhdGNoQUlSZXNvdXJjZUdyb3VwNTMzMy9wcm92aWRlcnMvTWljcm9zb2Z0LkJhdGNoQUkvam9icy90ZXN0am9iY3JlYXRpb25hbmRkZWxldGlvbl90ZXN0am9iP2FwaS12ZXJzaW9uPTIwMTgtMDMtMDE=",
      "RequestMethod": "GET",
      "RequestBody": "",
      "RequestHeaders": {
        "User-Agent": [
          "FxVersion/4.6.25211.01",
          "Microsoft.Azure.Management.BatchAI.BatchAIManagementClient/1.10.0.0"
        ]
      },
      "ResponseBody": "{\r\n  \"id\": \"/subscriptions/10d0b7c6-9243-4713-91a9-2730375d3a1b/resourceGroups/batchairesourcegroup5333/providers/Microsoft.BatchAI/jobs/testjobcreationanddeletion_testjob\",\r\n  \"name\": \"testjobcreationanddeletion_testjob\",\r\n  \"type\": \"Microsoft.BatchAI/Jobs\",\r\n  \"properties\": {\r\n    \"priority\": 0,\r\n    \"cluster\": {\r\n      \"id\": \"/subscriptions/10d0b7c6-9243-4713-91a9-2730375d3a1b/resourceGroups/batchairesourcegroup5333/providers/Microsoft.BatchAI/clusters/testjobcreationanddeletion_cluster\"\r\n    },\r\n    \"jobOutputDirectoryPathSegment\": \"10d0b7c6-9243-4713-91a9-2730375d3a1b/batchairesourcegroup5333/jobs/testjobcreationanddeletion_testjob/15748b00-b2b4-4db3-b859-5949de8d90d0\",\r\n    \"nodeCount\": 1,\r\n    \"toolType\": \"custom\",\r\n    \"customToolkitSettings\": {\r\n      \"commandLine\": \"echo Hello\"\r\n    },\r\n    \"stdOutErrPathPrefix\": \"$AZ_BATCHAI_JOB_TEMP\",\r\n    \"constraints\": {\r\n      \"maxWallClockTime\": \"P7D\"\r\n    },\r\n    \"creationTime\": \"2018-03-20T20:12:30.627Z\",\r\n    \"provisioningState\": \"succeeded\",\r\n    \"provisioningStateTransitionTime\": \"2018-03-20T20:12:31.455Z\",\r\n    \"executionState\": \"succeeded\",\r\n    \"executionStateTransitionTime\": \"2018-03-20T20:12:34.153Z\",\r\n    \"executionInfo\": {\r\n      \"startTime\": \"2018-03-20T20:12:32.175Z\",\r\n      \"endTime\": \"2018-03-20T20:12:34.153Z\",\r\n      \"exitCode\": 0\r\n    }\r\n  }\r\n}",
      "ResponseHeaders": {
        "Content-Type": [
          "application/json; charset=utf-8"
        ],
        "Expires": [
          "-1"
        ],
        "Last-Modified": [
          "Tue, 20 Mar 2018 20:12:30 GMT"
        ],
        "Cache-Control": [
          "no-cache"
        ],
        "Date": [
          "Tue, 20 Mar 2018 20:12:45 GMT"
        ],
        "Pragma": [
          "no-cache"
        ],
        "Transfer-Encoding": [
          "chunked"
        ],
        "ETag": [
          "\"0x8D58E9EE8E7C67F\""
        ],
        "Server": [
          "Microsoft-HTTPAPI/2.0"
        ],
        "Vary": [
          "Accept-Encoding"
        ],
        "x-ms-ratelimit-remaining-subscription-reads": [
          "14929"
        ],
        "request-id": [
          "e867e2b9-89dc-43cd-b67b-43da6f3e3ea0"
        ],
        "Strict-Transport-Security": [
          "max-age=31536000; includeSubDomains"
        ],
        "X-Content-Type-Options": [
          "nosniff"
        ],
        "x-ms-request-id": [
          "a0bb9f0a-78ad-43aa-892b-bd680cea2ded"
        ],
        "x-ms-correlation-request-id": [
          "a0bb9f0a-78ad-43aa-892b-bd680cea2ded"
        ],
        "x-ms-routing-request-id": [
          "WESTUS2:20180320T201246Z:a0bb9f0a-78ad-43aa-892b-bd680cea2ded"
        ]
      },
      "StatusCode": 200
    },
    {
      "RequestUri": "/subscriptions/10d0b7c6-9243-4713-91a9-2730375d3a1b/resourceGroups/BatchAIResourceGroup5333/providers/Microsoft.BatchAI/jobs/testjobcreationanddeletion_testjob?api-version=2018-03-01",
      "EncodedRequestUri": "L3N1YnNjcmlwdGlvbnMvMTBkMGI3YzYtOTI0My00NzEzLTkxYTktMjczMDM3NWQzYTFiL3Jlc291cmNlR3JvdXBzL0JhdGNoQUlSZXNvdXJjZUdyb3VwNTMzMy9wcm92aWRlcnMvTWljcm9zb2Z0LkJhdGNoQUkvam9icy90ZXN0am9iY3JlYXRpb25hbmRkZWxldGlvbl90ZXN0am9iP2FwaS12ZXJzaW9uPTIwMTgtMDMtMDE=",
      "RequestMethod": "GET",
      "RequestBody": "",
      "RequestHeaders": {
        "x-ms-client-request-id": [
          "fdc9eebb-4785-4445-a90d-372480b7b05e"
        ],
        "accept-language": [
          "en-US"
        ],
        "User-Agent": [
          "FxVersion/4.6.25211.01",
          "Microsoft.Azure.Management.BatchAI.BatchAIManagementClient/1.10.0.0"
        ]
      },
      "ResponseBody": "{\r\n  \"id\": \"/subscriptions/10d0b7c6-9243-4713-91a9-2730375d3a1b/resourceGroups/batchairesourcegroup5333/providers/Microsoft.BatchAI/jobs/testjobcreationanddeletion_testjob\",\r\n  \"name\": \"testjobcreationanddeletion_testjob\",\r\n  \"type\": \"Microsoft.BatchAI/Jobs\",\r\n  \"properties\": {\r\n    \"priority\": 0,\r\n    \"cluster\": {\r\n      \"id\": \"/subscriptions/10d0b7c6-9243-4713-91a9-2730375d3a1b/resourceGroups/batchairesourcegroup5333/providers/Microsoft.BatchAI/clusters/testjobcreationanddeletion_cluster\"\r\n    },\r\n    \"jobOutputDirectoryPathSegment\": \"10d0b7c6-9243-4713-91a9-2730375d3a1b/batchairesourcegroup5333/jobs/testjobcreationanddeletion_testjob/15748b00-b2b4-4db3-b859-5949de8d90d0\",\r\n    \"nodeCount\": 1,\r\n    \"toolType\": \"custom\",\r\n    \"customToolkitSettings\": {\r\n      \"commandLine\": \"echo Hello\"\r\n    },\r\n    \"stdOutErrPathPrefix\": \"$AZ_BATCHAI_JOB_TEMP\",\r\n    \"constraints\": {\r\n      \"maxWallClockTime\": \"P7D\"\r\n    },\r\n    \"creationTime\": \"2018-03-20T20:12:30.627Z\",\r\n    \"provisioningState\": \"succeeded\",\r\n    \"provisioningStateTransitionTime\": \"2018-03-20T20:12:31.455Z\",\r\n    \"executionState\": \"succeeded\",\r\n    \"executionStateTransitionTime\": \"2018-03-20T20:12:34.153Z\",\r\n    \"executionInfo\": {\r\n      \"startTime\": \"2018-03-20T20:12:32.175Z\",\r\n      \"endTime\": \"2018-03-20T20:12:34.153Z\",\r\n      \"exitCode\": 0\r\n    }\r\n  }\r\n}",
      "ResponseHeaders": {
        "Content-Type": [
          "application/json; charset=utf-8"
        ],
        "Expires": [
          "-1"
        ],
        "Last-Modified": [
          "Tue, 20 Mar 2018 20:12:30 GMT"
        ],
        "Cache-Control": [
          "no-cache"
        ],
        "Date": [
          "Tue, 20 Mar 2018 20:12:45 GMT"
        ],
        "Pragma": [
          "no-cache"
        ],
        "Transfer-Encoding": [
          "chunked"
        ],
        "ETag": [
          "\"0x8D58E9EE8E7C67F\""
        ],
        "Server": [
          "Microsoft-HTTPAPI/2.0"
        ],
        "Vary": [
          "Accept-Encoding"
        ],
        "x-ms-ratelimit-remaining-subscription-reads": [
          "14928"
        ],
        "request-id": [
          "a897abb7-ff33-40a1-90ce-1c972faaca1e"
        ],
        "Strict-Transport-Security": [
          "max-age=31536000; includeSubDomains"
        ],
        "X-Content-Type-Options": [
          "nosniff"
        ],
        "x-ms-request-id": [
          "1b4ffc5d-8858-4e80-9daf-24d63040d1da"
        ],
        "x-ms-correlation-request-id": [
          "1b4ffc5d-8858-4e80-9daf-24d63040d1da"
        ],
        "x-ms-routing-request-id": [
          "WESTUS2:20180320T201246Z:1b4ffc5d-8858-4e80-9daf-24d63040d1da"
        ]
      },
      "StatusCode": 200
    },
    {
      "RequestUri": "/subscriptions/10d0b7c6-9243-4713-91a9-2730375d3a1b/resourceGroups/BatchAIResourceGroup5333/providers/Microsoft.BatchAI/clusters/testjobcreationanddeletion_cluster?api-version=2018-03-01",
      "EncodedRequestUri": "L3N1YnNjcmlwdGlvbnMvMTBkMGI3YzYtOTI0My00NzEzLTkxYTktMjczMDM3NWQzYTFiL3Jlc291cmNlR3JvdXBzL0JhdGNoQUlSZXNvdXJjZUdyb3VwNTMzMy9wcm92aWRlcnMvTWljcm9zb2Z0LkJhdGNoQUkvY2x1c3RlcnMvdGVzdGpvYmNyZWF0aW9uYW5kZGVsZXRpb25fY2x1c3Rlcj9hcGktdmVyc2lvbj0yMDE4LTAzLTAx",
      "RequestMethod": "DELETE",
      "RequestBody": "",
      "RequestHeaders": {
        "x-ms-client-request-id": [
          "ff307193-b287-4bcd-9532-b4bcb7c460af"
        ],
        "accept-language": [
          "en-US"
        ],
        "User-Agent": [
          "FxVersion/4.6.25211.01",
          "Microsoft.Azure.Management.BatchAI.BatchAIManagementClient/1.10.0.0"
        ]
      },
      "ResponseBody": "",
      "ResponseHeaders": {
        "Content-Length": [
          "0"
        ],
        "Expires": [
          "-1"
        ],
        "Cache-Control": [
          "no-cache"
        ],
        "Date": [
          "Tue, 20 Mar 2018 20:12:46 GMT"
        ],
        "Pragma": [
          "no-cache"
        ],
        "Location": [
          "https://management.azure.com/subscriptions/10d0b7c6-9243-4713-91a9-2730375d3a1b/providers/Microsoft.BatchAI/locations/eastus/operationstatuses/35d212dd-dbcd-411c-a8bf-58ea02128441?api-version=2018-03-01"
        ],
        "Retry-After": [
          "15"
        ],
        "Server": [
          "Microsoft-HTTPAPI/2.0"
        ],
        "request-id": [
          "ae37135e-626c-4e83-8359-ec81d514f526"
        ],
        "Strict-Transport-Security": [
          "max-age=31536000; includeSubDomains"
        ],
        "X-Content-Type-Options": [
          "nosniff"
        ],
        "Azure-AsyncOperation": [
          "https://management.azure.com/subscriptions/10d0b7c6-9243-4713-91a9-2730375d3a1b/providers/Microsoft.BatchAI/locations/eastus/operationresults/35d212dd-dbcd-411c-a8bf-58ea02128441?api-version=2018-03-01"
        ],
        "x-ms-ratelimit-remaining-subscription-writes": [
          "1197"
        ],
        "x-ms-request-id": [
          "d95ebb37-4c99-4ffa-821d-be413b88aca4"
        ],
        "x-ms-correlation-request-id": [
          "d95ebb37-4c99-4ffa-821d-be413b88aca4"
        ],
        "x-ms-routing-request-id": [
          "WESTUS2:20180320T201246Z:d95ebb37-4c99-4ffa-821d-be413b88aca4"
        ]
      },
      "StatusCode": 202
    },
    {
      "RequestUri": "/subscriptions/10d0b7c6-9243-4713-91a9-2730375d3a1b/providers/Microsoft.BatchAI/locations/eastus/operationresults/35d212dd-dbcd-411c-a8bf-58ea02128441?api-version=2018-03-01",
      "EncodedRequestUri": "L3N1YnNjcmlwdGlvbnMvMTBkMGI3YzYtOTI0My00NzEzLTkxYTktMjczMDM3NWQzYTFiL3Byb3ZpZGVycy9NaWNyb3NvZnQuQmF0Y2hBSS9sb2NhdGlvbnMvZWFzdHVzL29wZXJhdGlvbnJlc3VsdHMvMzVkMjEyZGQtZGJjZC00MTFjLWE4YmYtNThlYTAyMTI4NDQxP2FwaS12ZXJzaW9uPTIwMTgtMDMtMDE=",
      "RequestMethod": "GET",
      "RequestBody": "",
      "RequestHeaders": {
        "User-Agent": [
          "FxVersion/4.6.25211.01",
          "Microsoft.Azure.Management.BatchAI.BatchAIManagementClient/1.10.0.0"
        ]
      },
      "ResponseBody": "{\r\n  \"id\": \"https://management.azure.com/subscriptions/10d0b7c6-9243-4713-91a9-2730375d3a1b/providers/Microsoft.BatchAI/locations/eastus/operationresults/35d212dd-dbcd-411c-a8bf-58ea02128441\",\r\n  \"name\": \"35d212dd-dbcd-411c-a8bf-58ea02128441\",\r\n  \"status\": \"InProgress\",\r\n  \"startTime\": \"2018-03-20T20:12:46.795Z\"\r\n}",
      "ResponseHeaders": {
        "Content-Type": [
          "application/json; charset=utf-8"
        ],
        "Expires": [
          "-1"
        ],
        "Cache-Control": [
          "no-cache"
        ],
        "Date": [
          "Tue, 20 Mar 2018 20:13:01 GMT"
        ],
        "Pragma": [
          "no-cache"
        ],
        "Transfer-Encoding": [
          "chunked"
        ],
        "Server": [
          "Microsoft-HTTPAPI/2.0"
        ],
        "Vary": [
          "Accept-Encoding"
        ],
        "x-ms-ratelimit-remaining-subscription-reads": [
          "14927"
        ],
        "request-id": [
          "521abab8-c090-4f2b-abad-c444686246de"
        ],
        "Strict-Transport-Security": [
          "max-age=31536000; includeSubDomains"
        ],
        "X-Content-Type-Options": [
          "nosniff"
        ],
        "x-ms-request-id": [
          "5e6063a8-3793-4904-b75a-6ba5b814ac2f"
        ],
        "x-ms-correlation-request-id": [
          "5e6063a8-3793-4904-b75a-6ba5b814ac2f"
        ],
        "x-ms-routing-request-id": [
          "WESTUS2:20180320T201302Z:5e6063a8-3793-4904-b75a-6ba5b814ac2f"
        ]
      },
      "StatusCode": 200
    },
    {
      "RequestUri": "/subscriptions/10d0b7c6-9243-4713-91a9-2730375d3a1b/providers/Microsoft.BatchAI/locations/eastus/operationresults/35d212dd-dbcd-411c-a8bf-58ea02128441?api-version=2018-03-01",
      "EncodedRequestUri": "L3N1YnNjcmlwdGlvbnMvMTBkMGI3YzYtOTI0My00NzEzLTkxYTktMjczMDM3NWQzYTFiL3Byb3ZpZGVycy9NaWNyb3NvZnQuQmF0Y2hBSS9sb2NhdGlvbnMvZWFzdHVzL29wZXJhdGlvbnJlc3VsdHMvMzVkMjEyZGQtZGJjZC00MTFjLWE4YmYtNThlYTAyMTI4NDQxP2FwaS12ZXJzaW9uPTIwMTgtMDMtMDE=",
      "RequestMethod": "GET",
      "RequestBody": "",
      "RequestHeaders": {
        "User-Agent": [
          "FxVersion/4.6.25211.01",
          "Microsoft.Azure.Management.BatchAI.BatchAIManagementClient/1.10.0.0"
        ]
      },
      "ResponseBody": "{\r\n  \"id\": \"https://management.azure.com/subscriptions/10d0b7c6-9243-4713-91a9-2730375d3a1b/providers/Microsoft.BatchAI/locations/eastus/operationresults/35d212dd-dbcd-411c-a8bf-58ea02128441\",\r\n  \"name\": \"35d212dd-dbcd-411c-a8bf-58ea02128441\",\r\n  \"status\": \"InProgress\",\r\n  \"startTime\": \"2018-03-20T20:12:46.795Z\"\r\n}",
      "ResponseHeaders": {
        "Content-Type": [
          "application/json; charset=utf-8"
        ],
        "Expires": [
          "-1"
        ],
        "Cache-Control": [
          "no-cache"
        ],
        "Date": [
          "Tue, 20 Mar 2018 20:13:17 GMT"
        ],
        "Pragma": [
          "no-cache"
        ],
        "Transfer-Encoding": [
          "chunked"
        ],
        "Server": [
          "Microsoft-HTTPAPI/2.0"
        ],
        "Vary": [
          "Accept-Encoding"
        ],
        "x-ms-ratelimit-remaining-subscription-reads": [
          "14926"
        ],
        "request-id": [
          "4c8a403a-97e6-46ef-9fbc-fee39afec95d"
        ],
        "Strict-Transport-Security": [
          "max-age=31536000; includeSubDomains"
        ],
        "X-Content-Type-Options": [
          "nosniff"
        ],
        "x-ms-request-id": [
          "3bf37b65-7380-4dea-826e-1465d722f467"
        ],
        "x-ms-correlation-request-id": [
          "3bf37b65-7380-4dea-826e-1465d722f467"
        ],
        "x-ms-routing-request-id": [
          "WESTUS2:20180320T201317Z:3bf37b65-7380-4dea-826e-1465d722f467"
        ]
      },
      "StatusCode": 200
    },
    {
      "RequestUri": "/subscriptions/10d0b7c6-9243-4713-91a9-2730375d3a1b/providers/Microsoft.BatchAI/locations/eastus/operationresults/35d212dd-dbcd-411c-a8bf-58ea02128441?api-version=2018-03-01",
      "EncodedRequestUri": "L3N1YnNjcmlwdGlvbnMvMTBkMGI3YzYtOTI0My00NzEzLTkxYTktMjczMDM3NWQzYTFiL3Byb3ZpZGVycy9NaWNyb3NvZnQuQmF0Y2hBSS9sb2NhdGlvbnMvZWFzdHVzL29wZXJhdGlvbnJlc3VsdHMvMzVkMjEyZGQtZGJjZC00MTFjLWE4YmYtNThlYTAyMTI4NDQxP2FwaS12ZXJzaW9uPTIwMTgtMDMtMDE=",
      "RequestMethod": "GET",
      "RequestBody": "",
      "RequestHeaders": {
        "User-Agent": [
          "FxVersion/4.6.25211.01",
          "Microsoft.Azure.Management.BatchAI.BatchAIManagementClient/1.10.0.0"
        ]
      },
      "ResponseBody": "{\r\n  \"id\": \"https://management.azure.com/subscriptions/10d0b7c6-9243-4713-91a9-2730375d3a1b/providers/Microsoft.BatchAI/locations/eastus/operationresults/35d212dd-dbcd-411c-a8bf-58ea02128441\",\r\n  \"name\": \"35d212dd-dbcd-411c-a8bf-58ea02128441\",\r\n  \"status\": \"InProgress\",\r\n  \"startTime\": \"2018-03-20T20:12:46.795Z\"\r\n}",
      "ResponseHeaders": {
        "Content-Type": [
          "application/json; charset=utf-8"
        ],
        "Expires": [
          "-1"
        ],
        "Cache-Control": [
          "no-cache"
        ],
        "Date": [
          "Tue, 20 Mar 2018 20:13:31 GMT"
        ],
        "Pragma": [
          "no-cache"
        ],
        "Transfer-Encoding": [
          "chunked"
        ],
        "Server": [
          "Microsoft-HTTPAPI/2.0"
        ],
        "Vary": [
          "Accept-Encoding"
        ],
        "x-ms-ratelimit-remaining-subscription-reads": [
          "14925"
        ],
        "request-id": [
          "6948d81e-5d46-41bb-8bf7-94443ccf7864"
        ],
        "Strict-Transport-Security": [
          "max-age=31536000; includeSubDomains"
        ],
        "X-Content-Type-Options": [
          "nosniff"
        ],
        "x-ms-request-id": [
          "b280e837-d391-4823-8e6e-c8b85cb7f850"
        ],
        "x-ms-correlation-request-id": [
          "b280e837-d391-4823-8e6e-c8b85cb7f850"
        ],
        "x-ms-routing-request-id": [
          "WESTUS2:20180320T201332Z:b280e837-d391-4823-8e6e-c8b85cb7f850"
        ]
      },
      "StatusCode": 200
    },
    {
      "RequestUri": "/subscriptions/10d0b7c6-9243-4713-91a9-2730375d3a1b/providers/Microsoft.BatchAI/locations/eastus/operationresults/35d212dd-dbcd-411c-a8bf-58ea02128441?api-version=2018-03-01",
      "EncodedRequestUri": "L3N1YnNjcmlwdGlvbnMvMTBkMGI3YzYtOTI0My00NzEzLTkxYTktMjczMDM3NWQzYTFiL3Byb3ZpZGVycy9NaWNyb3NvZnQuQmF0Y2hBSS9sb2NhdGlvbnMvZWFzdHVzL29wZXJhdGlvbnJlc3VsdHMvMzVkMjEyZGQtZGJjZC00MTFjLWE4YmYtNThlYTAyMTI4NDQxP2FwaS12ZXJzaW9uPTIwMTgtMDMtMDE=",
      "RequestMethod": "GET",
      "RequestBody": "",
      "RequestHeaders": {
        "User-Agent": [
          "FxVersion/4.6.25211.01",
          "Microsoft.Azure.Management.BatchAI.BatchAIManagementClient/1.10.0.0"
        ]
      },
      "ResponseBody": "{\r\n  \"id\": \"https://management.azure.com/subscriptions/10d0b7c6-9243-4713-91a9-2730375d3a1b/providers/Microsoft.BatchAI/locations/eastus/operationresults/35d212dd-dbcd-411c-a8bf-58ea02128441\",\r\n  \"name\": \"35d212dd-dbcd-411c-a8bf-58ea02128441\",\r\n  \"status\": \"InProgress\",\r\n  \"startTime\": \"2018-03-20T20:12:46.795Z\"\r\n}",
      "ResponseHeaders": {
        "Content-Type": [
          "application/json; charset=utf-8"
        ],
        "Expires": [
          "-1"
        ],
        "Cache-Control": [
          "no-cache"
        ],
        "Date": [
          "Tue, 20 Mar 2018 20:13:47 GMT"
        ],
        "Pragma": [
          "no-cache"
        ],
        "Transfer-Encoding": [
          "chunked"
        ],
        "Server": [
          "Microsoft-HTTPAPI/2.0"
        ],
        "Vary": [
          "Accept-Encoding"
        ],
        "x-ms-ratelimit-remaining-subscription-reads": [
          "14924"
        ],
        "request-id": [
          "085bdbcb-a3bb-48cb-ab40-b0881a3da08c"
        ],
        "Strict-Transport-Security": [
          "max-age=31536000; includeSubDomains"
        ],
        "X-Content-Type-Options": [
          "nosniff"
        ],
        "x-ms-request-id": [
          "95403fb3-ee23-4eeb-b0eb-e0f94b6fd4b5"
        ],
        "x-ms-correlation-request-id": [
          "95403fb3-ee23-4eeb-b0eb-e0f94b6fd4b5"
        ],
        "x-ms-routing-request-id": [
          "WESTUS2:20180320T201347Z:95403fb3-ee23-4eeb-b0eb-e0f94b6fd4b5"
        ]
      },
      "StatusCode": 200
    },
    {
      "RequestUri": "/subscriptions/10d0b7c6-9243-4713-91a9-2730375d3a1b/providers/Microsoft.BatchAI/locations/eastus/operationresults/35d212dd-dbcd-411c-a8bf-58ea02128441?api-version=2018-03-01",
      "EncodedRequestUri": "L3N1YnNjcmlwdGlvbnMvMTBkMGI3YzYtOTI0My00NzEzLTkxYTktMjczMDM3NWQzYTFiL3Byb3ZpZGVycy9NaWNyb3NvZnQuQmF0Y2hBSS9sb2NhdGlvbnMvZWFzdHVzL29wZXJhdGlvbnJlc3VsdHMvMzVkMjEyZGQtZGJjZC00MTFjLWE4YmYtNThlYTAyMTI4NDQxP2FwaS12ZXJzaW9uPTIwMTgtMDMtMDE=",
      "RequestMethod": "GET",
      "RequestBody": "",
      "RequestHeaders": {
        "User-Agent": [
          "FxVersion/4.6.25211.01",
          "Microsoft.Azure.Management.BatchAI.BatchAIManagementClient/1.10.0.0"
        ]
      },
      "ResponseBody": "{\r\n  \"id\": \"https://management.azure.com/subscriptions/10d0b7c6-9243-4713-91a9-2730375d3a1b/providers/Microsoft.BatchAI/locations/eastus/operationresults/35d212dd-dbcd-411c-a8bf-58ea02128441\",\r\n  \"name\": \"35d212dd-dbcd-411c-a8bf-58ea02128441\",\r\n  \"status\": \"InProgress\",\r\n  \"startTime\": \"2018-03-20T20:12:46.795Z\"\r\n}",
      "ResponseHeaders": {
        "Content-Type": [
          "application/json; charset=utf-8"
        ],
        "Expires": [
          "-1"
        ],
        "Cache-Control": [
          "no-cache"
        ],
        "Date": [
          "Tue, 20 Mar 2018 20:14:01 GMT"
        ],
        "Pragma": [
          "no-cache"
        ],
        "Transfer-Encoding": [
          "chunked"
        ],
        "Server": [
          "Microsoft-HTTPAPI/2.0"
        ],
        "Vary": [
          "Accept-Encoding"
        ],
        "x-ms-ratelimit-remaining-subscription-reads": [
          "14923"
        ],
        "request-id": [
          "feb538fa-ec1f-4f91-bf1e-e6735f02c503"
        ],
        "Strict-Transport-Security": [
          "max-age=31536000; includeSubDomains"
        ],
        "X-Content-Type-Options": [
          "nosniff"
        ],
        "x-ms-request-id": [
          "9d03e7df-cbb5-400c-a0f9-3596a8081a15"
        ],
        "x-ms-correlation-request-id": [
          "9d03e7df-cbb5-400c-a0f9-3596a8081a15"
        ],
        "x-ms-routing-request-id": [
          "WESTUS2:20180320T201402Z:9d03e7df-cbb5-400c-a0f9-3596a8081a15"
        ]
      },
      "StatusCode": 200
    },
    {
      "RequestUri": "/subscriptions/10d0b7c6-9243-4713-91a9-2730375d3a1b/providers/Microsoft.BatchAI/locations/eastus/operationresults/35d212dd-dbcd-411c-a8bf-58ea02128441?api-version=2018-03-01",
      "EncodedRequestUri": "L3N1YnNjcmlwdGlvbnMvMTBkMGI3YzYtOTI0My00NzEzLTkxYTktMjczMDM3NWQzYTFiL3Byb3ZpZGVycy9NaWNyb3NvZnQuQmF0Y2hBSS9sb2NhdGlvbnMvZWFzdHVzL29wZXJhdGlvbnJlc3VsdHMvMzVkMjEyZGQtZGJjZC00MTFjLWE4YmYtNThlYTAyMTI4NDQxP2FwaS12ZXJzaW9uPTIwMTgtMDMtMDE=",
      "RequestMethod": "GET",
      "RequestBody": "",
      "RequestHeaders": {
        "User-Agent": [
          "FxVersion/4.6.25211.01",
          "Microsoft.Azure.Management.BatchAI.BatchAIManagementClient/1.10.0.0"
        ]
      },
      "ResponseBody": "{\r\n  \"id\": \"https://management.azure.com/subscriptions/10d0b7c6-9243-4713-91a9-2730375d3a1b/providers/Microsoft.BatchAI/locations/eastus/operationresults/35d212dd-dbcd-411c-a8bf-58ea02128441\",\r\n  \"name\": \"35d212dd-dbcd-411c-a8bf-58ea02128441\",\r\n  \"status\": \"InProgress\",\r\n  \"startTime\": \"2018-03-20T20:12:46.795Z\"\r\n}",
      "ResponseHeaders": {
        "Content-Type": [
          "application/json; charset=utf-8"
        ],
        "Expires": [
          "-1"
        ],
        "Cache-Control": [
          "no-cache"
        ],
        "Date": [
          "Tue, 20 Mar 2018 20:14:17 GMT"
        ],
        "Pragma": [
          "no-cache"
        ],
        "Transfer-Encoding": [
          "chunked"
        ],
        "Server": [
          "Microsoft-HTTPAPI/2.0"
        ],
        "Vary": [
          "Accept-Encoding"
        ],
        "x-ms-ratelimit-remaining-subscription-reads": [
          "14922"
        ],
        "request-id": [
          "58cd8721-5b56-4ba4-8ab6-8405e9bb9bd2"
        ],
        "Strict-Transport-Security": [
          "max-age=31536000; includeSubDomains"
        ],
        "X-Content-Type-Options": [
          "nosniff"
        ],
        "x-ms-request-id": [
          "ae4b2932-b4a0-4a34-8127-9fe38b795b88"
        ],
        "x-ms-correlation-request-id": [
          "ae4b2932-b4a0-4a34-8127-9fe38b795b88"
        ],
        "x-ms-routing-request-id": [
          "WESTUS2:20180320T201417Z:ae4b2932-b4a0-4a34-8127-9fe38b795b88"
        ]
      },
      "StatusCode": 200
    },
    {
      "RequestUri": "/subscriptions/10d0b7c6-9243-4713-91a9-2730375d3a1b/providers/Microsoft.BatchAI/locations/eastus/operationresults/35d212dd-dbcd-411c-a8bf-58ea02128441?api-version=2018-03-01",
      "EncodedRequestUri": "L3N1YnNjcmlwdGlvbnMvMTBkMGI3YzYtOTI0My00NzEzLTkxYTktMjczMDM3NWQzYTFiL3Byb3ZpZGVycy9NaWNyb3NvZnQuQmF0Y2hBSS9sb2NhdGlvbnMvZWFzdHVzL29wZXJhdGlvbnJlc3VsdHMvMzVkMjEyZGQtZGJjZC00MTFjLWE4YmYtNThlYTAyMTI4NDQxP2FwaS12ZXJzaW9uPTIwMTgtMDMtMDE=",
      "RequestMethod": "GET",
      "RequestBody": "",
      "RequestHeaders": {
        "User-Agent": [
          "FxVersion/4.6.25211.01",
          "Microsoft.Azure.Management.BatchAI.BatchAIManagementClient/1.10.0.0"
        ]
      },
      "ResponseBody": "{\r\n  \"id\": \"https://management.azure.com/subscriptions/10d0b7c6-9243-4713-91a9-2730375d3a1b/providers/Microsoft.BatchAI/locations/eastus/operationresults/35d212dd-dbcd-411c-a8bf-58ea02128441\",\r\n  \"name\": \"35d212dd-dbcd-411c-a8bf-58ea02128441\",\r\n  \"status\": \"InProgress\",\r\n  \"startTime\": \"2018-03-20T20:12:46.795Z\"\r\n}",
      "ResponseHeaders": {
        "Content-Type": [
          "application/json; charset=utf-8"
        ],
        "Expires": [
          "-1"
        ],
        "Cache-Control": [
          "no-cache"
        ],
        "Date": [
          "Tue, 20 Mar 2018 20:14:32 GMT"
        ],
        "Pragma": [
          "no-cache"
        ],
        "Transfer-Encoding": [
          "chunked"
        ],
        "Server": [
          "Microsoft-HTTPAPI/2.0"
        ],
        "Vary": [
          "Accept-Encoding"
        ],
        "x-ms-ratelimit-remaining-subscription-reads": [
          "14921"
        ],
        "request-id": [
          "c90ee130-01ad-47c4-b27b-016c02755390"
        ],
        "Strict-Transport-Security": [
          "max-age=31536000; includeSubDomains"
        ],
        "X-Content-Type-Options": [
          "nosniff"
        ],
        "x-ms-request-id": [
          "7a2f50cf-6bf7-4bb7-a032-ece2bedcabd2"
        ],
        "x-ms-correlation-request-id": [
          "7a2f50cf-6bf7-4bb7-a032-ece2bedcabd2"
        ],
        "x-ms-routing-request-id": [
          "WESTUS2:20180320T201432Z:7a2f50cf-6bf7-4bb7-a032-ece2bedcabd2"
        ]
      },
      "StatusCode": 200
    },
    {
      "RequestUri": "/subscriptions/10d0b7c6-9243-4713-91a9-2730375d3a1b/providers/Microsoft.BatchAI/locations/eastus/operationresults/35d212dd-dbcd-411c-a8bf-58ea02128441?api-version=2018-03-01",
      "EncodedRequestUri": "L3N1YnNjcmlwdGlvbnMvMTBkMGI3YzYtOTI0My00NzEzLTkxYTktMjczMDM3NWQzYTFiL3Byb3ZpZGVycy9NaWNyb3NvZnQuQmF0Y2hBSS9sb2NhdGlvbnMvZWFzdHVzL29wZXJhdGlvbnJlc3VsdHMvMzVkMjEyZGQtZGJjZC00MTFjLWE4YmYtNThlYTAyMTI4NDQxP2FwaS12ZXJzaW9uPTIwMTgtMDMtMDE=",
      "RequestMethod": "GET",
      "RequestBody": "",
      "RequestHeaders": {
        "User-Agent": [
          "FxVersion/4.6.25211.01",
          "Microsoft.Azure.Management.BatchAI.BatchAIManagementClient/1.10.0.0"
        ]
      },
      "ResponseBody": "{\r\n  \"id\": \"https://management.azure.com/subscriptions/10d0b7c6-9243-4713-91a9-2730375d3a1b/providers/Microsoft.BatchAI/locations/eastus/operationresults/35d212dd-dbcd-411c-a8bf-58ea02128441\",\r\n  \"name\": \"35d212dd-dbcd-411c-a8bf-58ea02128441\",\r\n  \"status\": \"InProgress\",\r\n  \"startTime\": \"2018-03-20T20:12:46.795Z\"\r\n}",
      "ResponseHeaders": {
        "Content-Type": [
          "application/json; charset=utf-8"
        ],
        "Expires": [
          "-1"
        ],
        "Cache-Control": [
          "no-cache"
        ],
        "Date": [
          "Tue, 20 Mar 2018 20:14:48 GMT"
        ],
        "Pragma": [
          "no-cache"
        ],
        "Transfer-Encoding": [
          "chunked"
        ],
        "Server": [
          "Microsoft-HTTPAPI/2.0"
        ],
        "Vary": [
          "Accept-Encoding"
        ],
        "x-ms-ratelimit-remaining-subscription-reads": [
          "14920"
        ],
        "request-id": [
          "2893a5b1-fea8-4af2-9040-6954e095d570"
        ],
        "Strict-Transport-Security": [
          "max-age=31536000; includeSubDomains"
        ],
        "X-Content-Type-Options": [
          "nosniff"
        ],
        "x-ms-request-id": [
          "c761b2a8-fb5d-4b2d-8ebc-b4be8e51f0b1"
        ],
        "x-ms-correlation-request-id": [
          "c761b2a8-fb5d-4b2d-8ebc-b4be8e51f0b1"
        ],
        "x-ms-routing-request-id": [
          "WESTUS2:20180320T201448Z:c761b2a8-fb5d-4b2d-8ebc-b4be8e51f0b1"
        ]
      },
      "StatusCode": 200
    },
    {
      "RequestUri": "/subscriptions/10d0b7c6-9243-4713-91a9-2730375d3a1b/providers/Microsoft.BatchAI/locations/eastus/operationresults/35d212dd-dbcd-411c-a8bf-58ea02128441?api-version=2018-03-01",
      "EncodedRequestUri": "L3N1YnNjcmlwdGlvbnMvMTBkMGI3YzYtOTI0My00NzEzLTkxYTktMjczMDM3NWQzYTFiL3Byb3ZpZGVycy9NaWNyb3NvZnQuQmF0Y2hBSS9sb2NhdGlvbnMvZWFzdHVzL29wZXJhdGlvbnJlc3VsdHMvMzVkMjEyZGQtZGJjZC00MTFjLWE4YmYtNThlYTAyMTI4NDQxP2FwaS12ZXJzaW9uPTIwMTgtMDMtMDE=",
      "RequestMethod": "GET",
      "RequestBody": "",
      "RequestHeaders": {
        "User-Agent": [
          "FxVersion/4.6.25211.01",
          "Microsoft.Azure.Management.BatchAI.BatchAIManagementClient/1.10.0.0"
        ]
      },
      "ResponseBody": "{\r\n  \"id\": \"https://management.azure.com/subscriptions/10d0b7c6-9243-4713-91a9-2730375d3a1b/providers/Microsoft.BatchAI/locations/eastus/operationresults/35d212dd-dbcd-411c-a8bf-58ea02128441\",\r\n  \"name\": \"35d212dd-dbcd-411c-a8bf-58ea02128441\",\r\n  \"status\": \"InProgress\",\r\n  \"startTime\": \"2018-03-20T20:12:46.795Z\"\r\n}",
      "ResponseHeaders": {
        "Content-Type": [
          "application/json; charset=utf-8"
        ],
        "Expires": [
          "-1"
        ],
        "Cache-Control": [
          "no-cache"
        ],
        "Date": [
          "Tue, 20 Mar 2018 20:15:02 GMT"
        ],
        "Pragma": [
          "no-cache"
        ],
        "Transfer-Encoding": [
          "chunked"
        ],
        "Server": [
          "Microsoft-HTTPAPI/2.0"
        ],
        "Vary": [
          "Accept-Encoding"
        ],
        "x-ms-ratelimit-remaining-subscription-reads": [
          "14919"
        ],
        "request-id": [
          "77eb4a62-5441-46c9-85b5-1f95aa42cd8e"
        ],
        "Strict-Transport-Security": [
          "max-age=31536000; includeSubDomains"
        ],
        "X-Content-Type-Options": [
          "nosniff"
        ],
        "x-ms-request-id": [
          "36702d0d-e462-4d69-899b-a939a8158259"
        ],
        "x-ms-correlation-request-id": [
          "36702d0d-e462-4d69-899b-a939a8158259"
        ],
        "x-ms-routing-request-id": [
          "WESTUS2:20180320T201503Z:36702d0d-e462-4d69-899b-a939a8158259"
        ]
      },
      "StatusCode": 200
    },
    {
      "RequestUri": "/subscriptions/10d0b7c6-9243-4713-91a9-2730375d3a1b/providers/Microsoft.BatchAI/locations/eastus/operationresults/35d212dd-dbcd-411c-a8bf-58ea02128441?api-version=2018-03-01",
      "EncodedRequestUri": "L3N1YnNjcmlwdGlvbnMvMTBkMGI3YzYtOTI0My00NzEzLTkxYTktMjczMDM3NWQzYTFiL3Byb3ZpZGVycy9NaWNyb3NvZnQuQmF0Y2hBSS9sb2NhdGlvbnMvZWFzdHVzL29wZXJhdGlvbnJlc3VsdHMvMzVkMjEyZGQtZGJjZC00MTFjLWE4YmYtNThlYTAyMTI4NDQxP2FwaS12ZXJzaW9uPTIwMTgtMDMtMDE=",
      "RequestMethod": "GET",
      "RequestBody": "",
      "RequestHeaders": {
        "User-Agent": [
          "FxVersion/4.6.25211.01",
          "Microsoft.Azure.Management.BatchAI.BatchAIManagementClient/1.10.0.0"
        ]
      },
      "ResponseBody": "{\r\n  \"id\": \"https://management.azure.com/subscriptions/10d0b7c6-9243-4713-91a9-2730375d3a1b/providers/Microsoft.BatchAI/locations/eastus/operationresults/35d212dd-dbcd-411c-a8bf-58ea02128441\",\r\n  \"name\": \"35d212dd-dbcd-411c-a8bf-58ea02128441\",\r\n  \"status\": \"InProgress\",\r\n  \"startTime\": \"2018-03-20T20:12:46.795Z\"\r\n}",
      "ResponseHeaders": {
        "Content-Type": [
          "application/json; charset=utf-8"
        ],
        "Expires": [
          "-1"
        ],
        "Cache-Control": [
          "no-cache"
        ],
        "Date": [
          "Tue, 20 Mar 2018 20:15:18 GMT"
        ],
        "Pragma": [
          "no-cache"
        ],
        "Transfer-Encoding": [
          "chunked"
        ],
        "Server": [
          "Microsoft-HTTPAPI/2.0"
        ],
        "Vary": [
          "Accept-Encoding"
        ],
        "x-ms-ratelimit-remaining-subscription-reads": [
          "14918"
        ],
        "request-id": [
          "85084b20-e557-4407-9f23-3939b08d7c95"
        ],
        "Strict-Transport-Security": [
          "max-age=31536000; includeSubDomains"
        ],
        "X-Content-Type-Options": [
          "nosniff"
        ],
        "x-ms-request-id": [
          "ce7d8e72-215e-4572-b40e-5d0e47ee2ab8"
        ],
        "x-ms-correlation-request-id": [
          "ce7d8e72-215e-4572-b40e-5d0e47ee2ab8"
        ],
        "x-ms-routing-request-id": [
          "WESTUS2:20180320T201518Z:ce7d8e72-215e-4572-b40e-5d0e47ee2ab8"
        ]
      },
      "StatusCode": 200
    },
    {
      "RequestUri": "/subscriptions/10d0b7c6-9243-4713-91a9-2730375d3a1b/providers/Microsoft.BatchAI/locations/eastus/operationresults/35d212dd-dbcd-411c-a8bf-58ea02128441?api-version=2018-03-01",
      "EncodedRequestUri": "L3N1YnNjcmlwdGlvbnMvMTBkMGI3YzYtOTI0My00NzEzLTkxYTktMjczMDM3NWQzYTFiL3Byb3ZpZGVycy9NaWNyb3NvZnQuQmF0Y2hBSS9sb2NhdGlvbnMvZWFzdHVzL29wZXJhdGlvbnJlc3VsdHMvMzVkMjEyZGQtZGJjZC00MTFjLWE4YmYtNThlYTAyMTI4NDQxP2FwaS12ZXJzaW9uPTIwMTgtMDMtMDE=",
      "RequestMethod": "GET",
      "RequestBody": "",
      "RequestHeaders": {
        "User-Agent": [
          "FxVersion/4.6.25211.01",
          "Microsoft.Azure.Management.BatchAI.BatchAIManagementClient/1.10.0.0"
        ]
      },
      "ResponseBody": "{\r\n  \"id\": \"https://management.azure.com/subscriptions/10d0b7c6-9243-4713-91a9-2730375d3a1b/providers/Microsoft.BatchAI/locations/eastus/operationresults/35d212dd-dbcd-411c-a8bf-58ea02128441\",\r\n  \"name\": \"35d212dd-dbcd-411c-a8bf-58ea02128441\",\r\n  \"status\": \"InProgress\",\r\n  \"startTime\": \"2018-03-20T20:12:46.795Z\"\r\n}",
      "ResponseHeaders": {
        "Content-Type": [
          "application/json; charset=utf-8"
        ],
        "Expires": [
          "-1"
        ],
        "Cache-Control": [
          "no-cache"
        ],
        "Date": [
          "Tue, 20 Mar 2018 20:15:33 GMT"
        ],
        "Pragma": [
          "no-cache"
        ],
        "Transfer-Encoding": [
          "chunked"
        ],
        "Server": [
          "Microsoft-HTTPAPI/2.0"
        ],
        "Vary": [
          "Accept-Encoding"
        ],
        "x-ms-ratelimit-remaining-subscription-reads": [
          "14917"
        ],
        "request-id": [
          "c8798fa4-cb60-490a-bdf9-03fda31cb958"
        ],
        "Strict-Transport-Security": [
          "max-age=31536000; includeSubDomains"
        ],
        "X-Content-Type-Options": [
          "nosniff"
        ],
        "x-ms-request-id": [
          "98a56920-d8ce-4a54-9926-92c17fc9856d"
        ],
        "x-ms-correlation-request-id": [
          "98a56920-d8ce-4a54-9926-92c17fc9856d"
        ],
        "x-ms-routing-request-id": [
          "WESTUS2:20180320T201533Z:98a56920-d8ce-4a54-9926-92c17fc9856d"
        ]
      },
      "StatusCode": 200
    },
    {
      "RequestUri": "/subscriptions/10d0b7c6-9243-4713-91a9-2730375d3a1b/providers/Microsoft.BatchAI/locations/eastus/operationresults/35d212dd-dbcd-411c-a8bf-58ea02128441?api-version=2018-03-01",
      "EncodedRequestUri": "L3N1YnNjcmlwdGlvbnMvMTBkMGI3YzYtOTI0My00NzEzLTkxYTktMjczMDM3NWQzYTFiL3Byb3ZpZGVycy9NaWNyb3NvZnQuQmF0Y2hBSS9sb2NhdGlvbnMvZWFzdHVzL29wZXJhdGlvbnJlc3VsdHMvMzVkMjEyZGQtZGJjZC00MTFjLWE4YmYtNThlYTAyMTI4NDQxP2FwaS12ZXJzaW9uPTIwMTgtMDMtMDE=",
      "RequestMethod": "GET",
      "RequestBody": "",
      "RequestHeaders": {
        "User-Agent": [
          "FxVersion/4.6.25211.01",
          "Microsoft.Azure.Management.BatchAI.BatchAIManagementClient/1.10.0.0"
        ]
      },
      "ResponseBody": "{\r\n  \"id\": \"https://management.azure.com/subscriptions/10d0b7c6-9243-4713-91a9-2730375d3a1b/providers/Microsoft.BatchAI/locations/eastus/operationresults/35d212dd-dbcd-411c-a8bf-58ea02128441\",\r\n  \"name\": \"35d212dd-dbcd-411c-a8bf-58ea02128441\",\r\n  \"status\": \"InProgress\",\r\n  \"startTime\": \"2018-03-20T20:12:46.795Z\"\r\n}",
      "ResponseHeaders": {
        "Content-Type": [
          "application/json; charset=utf-8"
        ],
        "Expires": [
          "-1"
        ],
        "Cache-Control": [
          "no-cache"
        ],
        "Date": [
          "Tue, 20 Mar 2018 20:15:47 GMT"
        ],
        "Pragma": [
          "no-cache"
        ],
        "Transfer-Encoding": [
          "chunked"
        ],
        "Server": [
          "Microsoft-HTTPAPI/2.0"
        ],
        "Vary": [
          "Accept-Encoding"
        ],
        "x-ms-ratelimit-remaining-subscription-reads": [
          "14916"
        ],
        "request-id": [
          "1a1470c9-ac67-43f7-8d08-fa74e6d0c019"
        ],
        "Strict-Transport-Security": [
          "max-age=31536000; includeSubDomains"
        ],
        "X-Content-Type-Options": [
          "nosniff"
        ],
        "x-ms-request-id": [
          "66213560-d991-4776-8597-4723434e7670"
        ],
        "x-ms-correlation-request-id": [
          "66213560-d991-4776-8597-4723434e7670"
        ],
        "x-ms-routing-request-id": [
          "WESTUS2:20180320T201548Z:66213560-d991-4776-8597-4723434e7670"
        ]
      },
      "StatusCode": 200
    },
    {
      "RequestUri": "/subscriptions/10d0b7c6-9243-4713-91a9-2730375d3a1b/providers/Microsoft.BatchAI/locations/eastus/operationresults/35d212dd-dbcd-411c-a8bf-58ea02128441?api-version=2018-03-01",
      "EncodedRequestUri": "L3N1YnNjcmlwdGlvbnMvMTBkMGI3YzYtOTI0My00NzEzLTkxYTktMjczMDM3NWQzYTFiL3Byb3ZpZGVycy9NaWNyb3NvZnQuQmF0Y2hBSS9sb2NhdGlvbnMvZWFzdHVzL29wZXJhdGlvbnJlc3VsdHMvMzVkMjEyZGQtZGJjZC00MTFjLWE4YmYtNThlYTAyMTI4NDQxP2FwaS12ZXJzaW9uPTIwMTgtMDMtMDE=",
      "RequestMethod": "GET",
      "RequestBody": "",
      "RequestHeaders": {
        "User-Agent": [
          "FxVersion/4.6.25211.01",
          "Microsoft.Azure.Management.BatchAI.BatchAIManagementClient/1.10.0.0"
        ]
      },
      "ResponseBody": "{\r\n  \"id\": \"https://management.azure.com/subscriptions/10d0b7c6-9243-4713-91a9-2730375d3a1b/providers/Microsoft.BatchAI/locations/eastus/operationresults/35d212dd-dbcd-411c-a8bf-58ea02128441\",\r\n  \"name\": \"35d212dd-dbcd-411c-a8bf-58ea02128441\",\r\n  \"status\": \"InProgress\",\r\n  \"startTime\": \"2018-03-20T20:12:46.795Z\"\r\n}",
      "ResponseHeaders": {
        "Content-Type": [
          "application/json; charset=utf-8"
        ],
        "Expires": [
          "-1"
        ],
        "Cache-Control": [
          "no-cache"
        ],
        "Date": [
          "Tue, 20 Mar 2018 20:16:03 GMT"
        ],
        "Pragma": [
          "no-cache"
        ],
        "Transfer-Encoding": [
          "chunked"
        ],
        "Server": [
          "Microsoft-HTTPAPI/2.0"
        ],
        "Vary": [
          "Accept-Encoding"
        ],
        "x-ms-ratelimit-remaining-subscription-reads": [
          "14915"
        ],
        "request-id": [
          "0a04e026-55ba-4499-ae11-5cfdd220a5d7"
        ],
        "Strict-Transport-Security": [
          "max-age=31536000; includeSubDomains"
        ],
        "X-Content-Type-Options": [
          "nosniff"
        ],
        "x-ms-request-id": [
          "6dcb7442-7009-4f06-be12-0971a52caa84"
        ],
        "x-ms-correlation-request-id": [
          "6dcb7442-7009-4f06-be12-0971a52caa84"
        ],
        "x-ms-routing-request-id": [
          "WESTUS2:20180320T201603Z:6dcb7442-7009-4f06-be12-0971a52caa84"
        ]
      },
      "StatusCode": 200
    },
    {
      "RequestUri": "/subscriptions/10d0b7c6-9243-4713-91a9-2730375d3a1b/providers/Microsoft.BatchAI/locations/eastus/operationresults/35d212dd-dbcd-411c-a8bf-58ea02128441?api-version=2018-03-01",
      "EncodedRequestUri": "L3N1YnNjcmlwdGlvbnMvMTBkMGI3YzYtOTI0My00NzEzLTkxYTktMjczMDM3NWQzYTFiL3Byb3ZpZGVycy9NaWNyb3NvZnQuQmF0Y2hBSS9sb2NhdGlvbnMvZWFzdHVzL29wZXJhdGlvbnJlc3VsdHMvMzVkMjEyZGQtZGJjZC00MTFjLWE4YmYtNThlYTAyMTI4NDQxP2FwaS12ZXJzaW9uPTIwMTgtMDMtMDE=",
      "RequestMethod": "GET",
      "RequestBody": "",
      "RequestHeaders": {
        "User-Agent": [
          "FxVersion/4.6.25211.01",
          "Microsoft.Azure.Management.BatchAI.BatchAIManagementClient/1.10.0.0"
        ]
      },
      "ResponseBody": "{\r\n  \"id\": \"https://management.azure.com/subscriptions/10d0b7c6-9243-4713-91a9-2730375d3a1b/providers/Microsoft.BatchAI/locations/eastus/operationresults/35d212dd-dbcd-411c-a8bf-58ea02128441\",\r\n  \"name\": \"35d212dd-dbcd-411c-a8bf-58ea02128441\",\r\n  \"status\": \"InProgress\",\r\n  \"startTime\": \"2018-03-20T20:12:46.795Z\"\r\n}",
      "ResponseHeaders": {
        "Content-Type": [
          "application/json; charset=utf-8"
        ],
        "Expires": [
          "-1"
        ],
        "Cache-Control": [
          "no-cache"
        ],
        "Date": [
          "Tue, 20 Mar 2018 20:16:18 GMT"
        ],
        "Pragma": [
          "no-cache"
        ],
        "Transfer-Encoding": [
          "chunked"
        ],
        "Server": [
          "Microsoft-HTTPAPI/2.0"
        ],
        "Vary": [
          "Accept-Encoding"
        ],
        "x-ms-ratelimit-remaining-subscription-reads": [
          "14914"
        ],
        "request-id": [
          "4c33c426-b940-442b-9372-882d43bab7b8"
        ],
        "Strict-Transport-Security": [
          "max-age=31536000; includeSubDomains"
        ],
        "X-Content-Type-Options": [
          "nosniff"
        ],
        "x-ms-request-id": [
          "d8502918-a6c1-4d31-81aa-00a344c16904"
        ],
        "x-ms-correlation-request-id": [
          "d8502918-a6c1-4d31-81aa-00a344c16904"
        ],
        "x-ms-routing-request-id": [
          "WESTUS2:20180320T201618Z:d8502918-a6c1-4d31-81aa-00a344c16904"
        ]
      },
      "StatusCode": 200
    },
    {
      "RequestUri": "/subscriptions/10d0b7c6-9243-4713-91a9-2730375d3a1b/providers/Microsoft.BatchAI/locations/eastus/operationresults/35d212dd-dbcd-411c-a8bf-58ea02128441?api-version=2018-03-01",
      "EncodedRequestUri": "L3N1YnNjcmlwdGlvbnMvMTBkMGI3YzYtOTI0My00NzEzLTkxYTktMjczMDM3NWQzYTFiL3Byb3ZpZGVycy9NaWNyb3NvZnQuQmF0Y2hBSS9sb2NhdGlvbnMvZWFzdHVzL29wZXJhdGlvbnJlc3VsdHMvMzVkMjEyZGQtZGJjZC00MTFjLWE4YmYtNThlYTAyMTI4NDQxP2FwaS12ZXJzaW9uPTIwMTgtMDMtMDE=",
      "RequestMethod": "GET",
      "RequestBody": "",
      "RequestHeaders": {
        "User-Agent": [
          "FxVersion/4.6.25211.01",
          "Microsoft.Azure.Management.BatchAI.BatchAIManagementClient/1.10.0.0"
        ]
      },
      "ResponseBody": "{\r\n  \"id\": \"https://management.azure.com/subscriptions/10d0b7c6-9243-4713-91a9-2730375d3a1b/providers/Microsoft.BatchAI/locations/eastus/operationresults/35d212dd-dbcd-411c-a8bf-58ea02128441\",\r\n  \"name\": \"35d212dd-dbcd-411c-a8bf-58ea02128441\",\r\n  \"status\": \"InProgress\",\r\n  \"startTime\": \"2018-03-20T20:12:46.795Z\"\r\n}",
      "ResponseHeaders": {
        "Content-Type": [
          "application/json; charset=utf-8"
        ],
        "Expires": [
          "-1"
        ],
        "Cache-Control": [
          "no-cache"
        ],
        "Date": [
          "Tue, 20 Mar 2018 20:16:32 GMT"
        ],
        "Pragma": [
          "no-cache"
        ],
        "Transfer-Encoding": [
          "chunked"
        ],
        "Server": [
          "Microsoft-HTTPAPI/2.0"
        ],
        "Vary": [
          "Accept-Encoding"
        ],
        "x-ms-ratelimit-remaining-subscription-reads": [
          "14913"
        ],
        "request-id": [
          "5a834b1e-0a94-4f92-8986-08f34e305a9a"
        ],
        "Strict-Transport-Security": [
          "max-age=31536000; includeSubDomains"
        ],
        "X-Content-Type-Options": [
          "nosniff"
        ],
        "x-ms-request-id": [
          "c85e2718-ecf6-41c3-90e8-52823a652831"
        ],
        "x-ms-correlation-request-id": [
          "c85e2718-ecf6-41c3-90e8-52823a652831"
        ],
        "x-ms-routing-request-id": [
          "WESTUS2:20180320T201633Z:c85e2718-ecf6-41c3-90e8-52823a652831"
        ]
      },
      "StatusCode": 200
    },
    {
      "RequestUri": "/subscriptions/10d0b7c6-9243-4713-91a9-2730375d3a1b/providers/Microsoft.BatchAI/locations/eastus/operationresults/35d212dd-dbcd-411c-a8bf-58ea02128441?api-version=2018-03-01",
      "EncodedRequestUri": "L3N1YnNjcmlwdGlvbnMvMTBkMGI3YzYtOTI0My00NzEzLTkxYTktMjczMDM3NWQzYTFiL3Byb3ZpZGVycy9NaWNyb3NvZnQuQmF0Y2hBSS9sb2NhdGlvbnMvZWFzdHVzL29wZXJhdGlvbnJlc3VsdHMvMzVkMjEyZGQtZGJjZC00MTFjLWE4YmYtNThlYTAyMTI4NDQxP2FwaS12ZXJzaW9uPTIwMTgtMDMtMDE=",
      "RequestMethod": "GET",
      "RequestBody": "",
      "RequestHeaders": {
        "User-Agent": [
          "FxVersion/4.6.25211.01",
          "Microsoft.Azure.Management.BatchAI.BatchAIManagementClient/1.10.0.0"
        ]
      },
      "ResponseBody": "{\r\n  \"id\": \"https://management.azure.com/subscriptions/10d0b7c6-9243-4713-91a9-2730375d3a1b/providers/Microsoft.BatchAI/locations/eastus/operationresults/35d212dd-dbcd-411c-a8bf-58ea02128441\",\r\n  \"name\": \"35d212dd-dbcd-411c-a8bf-58ea02128441\",\r\n  \"status\": \"InProgress\",\r\n  \"startTime\": \"2018-03-20T20:12:46.795Z\"\r\n}",
      "ResponseHeaders": {
        "Content-Type": [
          "application/json; charset=utf-8"
        ],
        "Expires": [
          "-1"
        ],
        "Cache-Control": [
          "no-cache"
        ],
        "Date": [
          "Tue, 20 Mar 2018 20:16:48 GMT"
        ],
        "Pragma": [
          "no-cache"
        ],
        "Transfer-Encoding": [
          "chunked"
        ],
        "Server": [
          "Microsoft-HTTPAPI/2.0"
        ],
        "Vary": [
          "Accept-Encoding"
        ],
        "x-ms-ratelimit-remaining-subscription-reads": [
          "14912"
        ],
        "request-id": [
          "1ad91afe-d892-426c-b8d1-06076fe4f39a"
        ],
        "Strict-Transport-Security": [
          "max-age=31536000; includeSubDomains"
        ],
        "X-Content-Type-Options": [
          "nosniff"
        ],
        "x-ms-request-id": [
          "4d4cef02-3423-429f-99a3-58c14106ffac"
        ],
        "x-ms-correlation-request-id": [
          "4d4cef02-3423-429f-99a3-58c14106ffac"
        ],
        "x-ms-routing-request-id": [
          "WESTUS2:20180320T201648Z:4d4cef02-3423-429f-99a3-58c14106ffac"
        ]
      },
      "StatusCode": 200
    },
    {
      "RequestUri": "/subscriptions/10d0b7c6-9243-4713-91a9-2730375d3a1b/providers/Microsoft.BatchAI/locations/eastus/operationresults/35d212dd-dbcd-411c-a8bf-58ea02128441?api-version=2018-03-01",
      "EncodedRequestUri": "L3N1YnNjcmlwdGlvbnMvMTBkMGI3YzYtOTI0My00NzEzLTkxYTktMjczMDM3NWQzYTFiL3Byb3ZpZGVycy9NaWNyb3NvZnQuQmF0Y2hBSS9sb2NhdGlvbnMvZWFzdHVzL29wZXJhdGlvbnJlc3VsdHMvMzVkMjEyZGQtZGJjZC00MTFjLWE4YmYtNThlYTAyMTI4NDQxP2FwaS12ZXJzaW9uPTIwMTgtMDMtMDE=",
      "RequestMethod": "GET",
      "RequestBody": "",
      "RequestHeaders": {
        "User-Agent": [
          "FxVersion/4.6.25211.01",
          "Microsoft.Azure.Management.BatchAI.BatchAIManagementClient/1.10.0.0"
        ]
      },
      "ResponseBody": "{\r\n  \"id\": \"https://management.azure.com/subscriptions/10d0b7c6-9243-4713-91a9-2730375d3a1b/providers/Microsoft.BatchAI/locations/eastus/operationresults/35d212dd-dbcd-411c-a8bf-58ea02128441\",\r\n  \"name\": \"35d212dd-dbcd-411c-a8bf-58ea02128441\",\r\n  \"status\": \"InProgress\",\r\n  \"startTime\": \"2018-03-20T20:12:46.795Z\"\r\n}",
      "ResponseHeaders": {
        "Content-Type": [
          "application/json; charset=utf-8"
        ],
        "Expires": [
          "-1"
        ],
        "Cache-Control": [
          "no-cache"
        ],
        "Date": [
          "Tue, 20 Mar 2018 20:17:03 GMT"
        ],
        "Pragma": [
          "no-cache"
        ],
        "Transfer-Encoding": [
          "chunked"
        ],
        "Server": [
          "Microsoft-HTTPAPI/2.0"
        ],
        "Vary": [
          "Accept-Encoding"
        ],
        "x-ms-ratelimit-remaining-subscription-reads": [
          "14911"
        ],
        "request-id": [
          "a864f0f6-1f10-4a90-9de0-df50b9a65c5c"
        ],
        "Strict-Transport-Security": [
          "max-age=31536000; includeSubDomains"
        ],
        "X-Content-Type-Options": [
          "nosniff"
        ],
        "x-ms-request-id": [
          "1a7a27a9-ce5d-4782-b7f0-d0310c9ef8dc"
        ],
        "x-ms-correlation-request-id": [
          "1a7a27a9-ce5d-4782-b7f0-d0310c9ef8dc"
        ],
        "x-ms-routing-request-id": [
          "WESTUS2:20180320T201704Z:1a7a27a9-ce5d-4782-b7f0-d0310c9ef8dc"
        ]
      },
      "StatusCode": 200
    },
    {
      "RequestUri": "/subscriptions/10d0b7c6-9243-4713-91a9-2730375d3a1b/providers/Microsoft.BatchAI/locations/eastus/operationresults/35d212dd-dbcd-411c-a8bf-58ea02128441?api-version=2018-03-01",
      "EncodedRequestUri": "L3N1YnNjcmlwdGlvbnMvMTBkMGI3YzYtOTI0My00NzEzLTkxYTktMjczMDM3NWQzYTFiL3Byb3ZpZGVycy9NaWNyb3NvZnQuQmF0Y2hBSS9sb2NhdGlvbnMvZWFzdHVzL29wZXJhdGlvbnJlc3VsdHMvMzVkMjEyZGQtZGJjZC00MTFjLWE4YmYtNThlYTAyMTI4NDQxP2FwaS12ZXJzaW9uPTIwMTgtMDMtMDE=",
      "RequestMethod": "GET",
      "RequestBody": "",
      "RequestHeaders": {
        "User-Agent": [
          "FxVersion/4.6.25211.01",
          "Microsoft.Azure.Management.BatchAI.BatchAIManagementClient/1.10.0.0"
        ]
      },
      "ResponseBody": "{\r\n  \"id\": \"https://management.azure.com/subscriptions/10d0b7c6-9243-4713-91a9-2730375d3a1b/providers/Microsoft.BatchAI/locations/eastus/operationresults/35d212dd-dbcd-411c-a8bf-58ea02128441\",\r\n  \"name\": \"35d212dd-dbcd-411c-a8bf-58ea02128441\",\r\n  \"status\": \"InProgress\",\r\n  \"startTime\": \"2018-03-20T20:12:46.795Z\"\r\n}",
      "ResponseHeaders": {
        "Content-Type": [
          "application/json; charset=utf-8"
        ],
        "Expires": [
          "-1"
        ],
        "Cache-Control": [
          "no-cache"
        ],
        "Date": [
          "Tue, 20 Mar 2018 20:17:19 GMT"
        ],
        "Pragma": [
          "no-cache"
        ],
        "Transfer-Encoding": [
          "chunked"
        ],
        "Server": [
          "Microsoft-HTTPAPI/2.0"
        ],
        "Vary": [
          "Accept-Encoding"
        ],
        "x-ms-ratelimit-remaining-subscription-reads": [
          "14910"
        ],
        "request-id": [
          "761c1178-cf15-4ad1-9836-345557230562"
        ],
        "Strict-Transport-Security": [
          "max-age=31536000; includeSubDomains"
        ],
        "X-Content-Type-Options": [
          "nosniff"
        ],
        "x-ms-request-id": [
          "0dbf69df-bce4-4aa9-ab97-3da7629e66e5"
        ],
        "x-ms-correlation-request-id": [
          "0dbf69df-bce4-4aa9-ab97-3da7629e66e5"
        ],
        "x-ms-routing-request-id": [
          "WESTUS2:20180320T201719Z:0dbf69df-bce4-4aa9-ab97-3da7629e66e5"
        ]
      },
      "StatusCode": 200
    },
    {
      "RequestUri": "/subscriptions/10d0b7c6-9243-4713-91a9-2730375d3a1b/providers/Microsoft.BatchAI/locations/eastus/operationresults/35d212dd-dbcd-411c-a8bf-58ea02128441?api-version=2018-03-01",
      "EncodedRequestUri": "L3N1YnNjcmlwdGlvbnMvMTBkMGI3YzYtOTI0My00NzEzLTkxYTktMjczMDM3NWQzYTFiL3Byb3ZpZGVycy9NaWNyb3NvZnQuQmF0Y2hBSS9sb2NhdGlvbnMvZWFzdHVzL29wZXJhdGlvbnJlc3VsdHMvMzVkMjEyZGQtZGJjZC00MTFjLWE4YmYtNThlYTAyMTI4NDQxP2FwaS12ZXJzaW9uPTIwMTgtMDMtMDE=",
      "RequestMethod": "GET",
      "RequestBody": "",
      "RequestHeaders": {
        "User-Agent": [
          "FxVersion/4.6.25211.01",
          "Microsoft.Azure.Management.BatchAI.BatchAIManagementClient/1.10.0.0"
        ]
      },
      "ResponseBody": "{\r\n  \"id\": \"https://management.azure.com/subscriptions/10d0b7c6-9243-4713-91a9-2730375d3a1b/providers/Microsoft.BatchAI/locations/eastus/operationresults/35d212dd-dbcd-411c-a8bf-58ea02128441\",\r\n  \"name\": \"35d212dd-dbcd-411c-a8bf-58ea02128441\",\r\n  \"status\": \"InProgress\",\r\n  \"startTime\": \"2018-03-20T20:12:46.795Z\"\r\n}",
      "ResponseHeaders": {
        "Content-Type": [
          "application/json; charset=utf-8"
        ],
        "Expires": [
          "-1"
        ],
        "Cache-Control": [
          "no-cache"
        ],
        "Date": [
          "Tue, 20 Mar 2018 20:17:34 GMT"
        ],
        "Pragma": [
          "no-cache"
        ],
        "Transfer-Encoding": [
          "chunked"
        ],
        "Server": [
          "Microsoft-HTTPAPI/2.0"
        ],
        "Vary": [
          "Accept-Encoding"
        ],
        "x-ms-ratelimit-remaining-subscription-reads": [
          "14909"
        ],
        "request-id": [
          "42673659-ccda-4af2-8402-b43d706cba5d"
        ],
        "Strict-Transport-Security": [
          "max-age=31536000; includeSubDomains"
        ],
        "X-Content-Type-Options": [
          "nosniff"
        ],
        "x-ms-request-id": [
          "ab20db19-f068-41e6-8106-5e00419a6c54"
        ],
        "x-ms-correlation-request-id": [
          "ab20db19-f068-41e6-8106-5e00419a6c54"
        ],
        "x-ms-routing-request-id": [
          "WESTUS2:20180320T201734Z:ab20db19-f068-41e6-8106-5e00419a6c54"
        ]
      },
      "StatusCode": 200
    },
    {
      "RequestUri": "/subscriptions/10d0b7c6-9243-4713-91a9-2730375d3a1b/providers/Microsoft.BatchAI/locations/eastus/operationresults/35d212dd-dbcd-411c-a8bf-58ea02128441?api-version=2018-03-01",
      "EncodedRequestUri": "L3N1YnNjcmlwdGlvbnMvMTBkMGI3YzYtOTI0My00NzEzLTkxYTktMjczMDM3NWQzYTFiL3Byb3ZpZGVycy9NaWNyb3NvZnQuQmF0Y2hBSS9sb2NhdGlvbnMvZWFzdHVzL29wZXJhdGlvbnJlc3VsdHMvMzVkMjEyZGQtZGJjZC00MTFjLWE4YmYtNThlYTAyMTI4NDQxP2FwaS12ZXJzaW9uPTIwMTgtMDMtMDE=",
      "RequestMethod": "GET",
      "RequestBody": "",
      "RequestHeaders": {
        "User-Agent": [
          "FxVersion/4.6.25211.01",
          "Microsoft.Azure.Management.BatchAI.BatchAIManagementClient/1.10.0.0"
        ]
      },
      "ResponseBody": "{\r\n  \"id\": \"https://management.azure.com/subscriptions/10d0b7c6-9243-4713-91a9-2730375d3a1b/providers/Microsoft.BatchAI/locations/eastus/operationresults/35d212dd-dbcd-411c-a8bf-58ea02128441\",\r\n  \"name\": \"35d212dd-dbcd-411c-a8bf-58ea02128441\",\r\n  \"status\": \"InProgress\",\r\n  \"startTime\": \"2018-03-20T20:12:46.795Z\"\r\n}",
      "ResponseHeaders": {
        "Content-Type": [
          "application/json; charset=utf-8"
        ],
        "Expires": [
          "-1"
        ],
        "Cache-Control": [
          "no-cache"
        ],
        "Date": [
          "Tue, 20 Mar 2018 20:17:48 GMT"
        ],
        "Pragma": [
          "no-cache"
        ],
        "Transfer-Encoding": [
          "chunked"
        ],
        "Server": [
          "Microsoft-HTTPAPI/2.0"
        ],
        "Vary": [
          "Accept-Encoding"
        ],
        "x-ms-ratelimit-remaining-subscription-reads": [
          "14908"
        ],
        "request-id": [
          "d1e5e8af-0d7d-42fb-88ba-3e4be5d133a1"
        ],
        "Strict-Transport-Security": [
          "max-age=31536000; includeSubDomains"
        ],
        "X-Content-Type-Options": [
          "nosniff"
        ],
        "x-ms-request-id": [
          "4b895687-eb5e-4e50-9105-0a9b675d0713"
        ],
        "x-ms-correlation-request-id": [
          "4b895687-eb5e-4e50-9105-0a9b675d0713"
        ],
        "x-ms-routing-request-id": [
          "WESTUS2:20180320T201749Z:4b895687-eb5e-4e50-9105-0a9b675d0713"
        ]
      },
      "StatusCode": 200
    },
    {
      "RequestUri": "/subscriptions/10d0b7c6-9243-4713-91a9-2730375d3a1b/providers/Microsoft.BatchAI/locations/eastus/operationresults/35d212dd-dbcd-411c-a8bf-58ea02128441?api-version=2018-03-01",
      "EncodedRequestUri": "L3N1YnNjcmlwdGlvbnMvMTBkMGI3YzYtOTI0My00NzEzLTkxYTktMjczMDM3NWQzYTFiL3Byb3ZpZGVycy9NaWNyb3NvZnQuQmF0Y2hBSS9sb2NhdGlvbnMvZWFzdHVzL29wZXJhdGlvbnJlc3VsdHMvMzVkMjEyZGQtZGJjZC00MTFjLWE4YmYtNThlYTAyMTI4NDQxP2FwaS12ZXJzaW9uPTIwMTgtMDMtMDE=",
      "RequestMethod": "GET",
      "RequestBody": "",
      "RequestHeaders": {
        "User-Agent": [
          "FxVersion/4.6.25211.01",
          "Microsoft.Azure.Management.BatchAI.BatchAIManagementClient/1.10.0.0"
        ]
      },
      "ResponseBody": "{\r\n  \"id\": \"https://management.azure.com/subscriptions/10d0b7c6-9243-4713-91a9-2730375d3a1b/providers/Microsoft.BatchAI/locations/eastus/operationresults/35d212dd-dbcd-411c-a8bf-58ea02128441\",\r\n  \"name\": \"35d212dd-dbcd-411c-a8bf-58ea02128441\",\r\n  \"status\": \"InProgress\",\r\n  \"startTime\": \"2018-03-20T20:12:46.795Z\"\r\n}",
      "ResponseHeaders": {
        "Content-Type": [
          "application/json; charset=utf-8"
        ],
        "Expires": [
          "-1"
        ],
        "Cache-Control": [
          "no-cache"
        ],
        "Date": [
          "Tue, 20 Mar 2018 20:18:04 GMT"
        ],
        "Pragma": [
          "no-cache"
        ],
        "Transfer-Encoding": [
          "chunked"
        ],
        "Server": [
          "Microsoft-HTTPAPI/2.0"
        ],
        "Vary": [
          "Accept-Encoding"
        ],
        "x-ms-ratelimit-remaining-subscription-reads": [
          "14907"
        ],
        "request-id": [
          "dc8e21c1-2c47-486c-9579-27b722b17504"
        ],
        "Strict-Transport-Security": [
          "max-age=31536000; includeSubDomains"
        ],
        "X-Content-Type-Options": [
          "nosniff"
        ],
        "x-ms-request-id": [
          "c849f737-3dc7-4da1-9922-129101939c4f"
        ],
        "x-ms-correlation-request-id": [
          "c849f737-3dc7-4da1-9922-129101939c4f"
        ],
        "x-ms-routing-request-id": [
          "WESTUS2:20180320T201804Z:c849f737-3dc7-4da1-9922-129101939c4f"
        ]
      },
      "StatusCode": 200
    },
    {
      "RequestUri": "/subscriptions/10d0b7c6-9243-4713-91a9-2730375d3a1b/providers/Microsoft.BatchAI/locations/eastus/operationresults/35d212dd-dbcd-411c-a8bf-58ea02128441?api-version=2018-03-01",
      "EncodedRequestUri": "L3N1YnNjcmlwdGlvbnMvMTBkMGI3YzYtOTI0My00NzEzLTkxYTktMjczMDM3NWQzYTFiL3Byb3ZpZGVycy9NaWNyb3NvZnQuQmF0Y2hBSS9sb2NhdGlvbnMvZWFzdHVzL29wZXJhdGlvbnJlc3VsdHMvMzVkMjEyZGQtZGJjZC00MTFjLWE4YmYtNThlYTAyMTI4NDQxP2FwaS12ZXJzaW9uPTIwMTgtMDMtMDE=",
      "RequestMethod": "GET",
      "RequestBody": "",
      "RequestHeaders": {
        "User-Agent": [
          "FxVersion/4.6.25211.01",
          "Microsoft.Azure.Management.BatchAI.BatchAIManagementClient/1.10.0.0"
        ]
      },
      "ResponseBody": "{\r\n  \"id\": \"https://management.azure.com/subscriptions/10d0b7c6-9243-4713-91a9-2730375d3a1b/providers/Microsoft.BatchAI/locations/eastus/operationresults/35d212dd-dbcd-411c-a8bf-58ea02128441\",\r\n  \"name\": \"35d212dd-dbcd-411c-a8bf-58ea02128441\",\r\n  \"status\": \"Succeeded\",\r\n  \"startTime\": \"2018-03-20T20:12:46.795Z\",\r\n  \"endTime\": \"2018-03-20T20:18:16.152Z\",\r\n  \"properties\": {\r\n    \"resourceId\": \"10d0b7c6-9243-4713-91a9-2730375d3a1b$batchairesourcegroup5333$testjobcreationanddeletion_cluster\"\r\n  }\r\n}",
      "ResponseHeaders": {
        "Content-Type": [
          "application/json; charset=utf-8"
        ],
        "Expires": [
          "-1"
        ],
        "Cache-Control": [
          "no-cache"
        ],
        "Date": [
          "Tue, 20 Mar 2018 20:18:19 GMT"
        ],
        "Pragma": [
          "no-cache"
        ],
        "Transfer-Encoding": [
          "chunked"
        ],
        "Server": [
          "Microsoft-HTTPAPI/2.0"
        ],
        "Vary": [
          "Accept-Encoding"
        ],
        "x-ms-ratelimit-remaining-subscription-reads": [
          "14906"
        ],
        "request-id": [
          "c1c49c84-5fc8-41d3-b879-46752de36d54"
        ],
        "Strict-Transport-Security": [
          "max-age=31536000; includeSubDomains"
        ],
        "X-Content-Type-Options": [
          "nosniff"
        ],
        "x-ms-request-id": [
          "fb3b8090-805d-4bdf-9309-456db593f2f6"
        ],
        "x-ms-correlation-request-id": [
          "fb3b8090-805d-4bdf-9309-456db593f2f6"
        ],
        "x-ms-routing-request-id": [
          "WESTUS2:20180320T201820Z:fb3b8090-805d-4bdf-9309-456db593f2f6"
        ]
      },
      "StatusCode": 200
    },
    {
<<<<<<< HEAD
      "RequestUri": "/subscriptions/10d0b7c6-9243-4713-91a9-2730375d3a1b/resourceGroups/BatchAIResourceGroup5333/providers/Microsoft.BatchAI/jobs/testjobcreationanddeletion_testjob?api-version=2018-03-01",
      "EncodedRequestUri": "L3N1YnNjcmlwdGlvbnMvMTBkMGI3YzYtOTI0My00NzEzLTkxYTktMjczMDM3NWQzYTFiL3Jlc291cmNlR3JvdXBzL0JhdGNoQUlSZXNvdXJjZUdyb3VwNTMzMy9wcm92aWRlcnMvTWljcm9zb2Z0LkJhdGNoQUkvam9icy90ZXN0am9iY3JlYXRpb25hbmRkZWxldGlvbl90ZXN0am9iP2FwaS12ZXJzaW9uPTIwMTgtMDMtMDE=",
=======
      "RequestUri": "/subscriptions/62254d4a-9a33-42b7-b57b-c3187d4d282e/providers/Microsoft.BatchAI/locations/eastus/operationresults/b54a399c-2ecc-4443-9eb7-1c774b3cb9ad?api-version=2017-09-01-preview",
      "EncodedRequestUri": "L3N1YnNjcmlwdGlvbnMvNjIyNTRkNGEtOWEzMy00MmI3LWI1N2ItYzMxODdkNGQyODJlL3Byb3ZpZGVycy9NaWNyb3NvZnQuQmF0Y2hBSS9sb2NhdGlvbnMvZWFzdHVzL29wZXJhdGlvbnJlc3VsdHMvYjU0YTM5OWMtMmVjYy00NDQzLTllYjctMWM3NzRiM2NiOWFkP2FwaS12ZXJzaW9uPTIwMTctMDktMDEtcHJldmlldw==",
      "RequestMethod": "GET",
      "RequestBody": "",
      "RequestHeaders": {
        "User-Agent": [
          "FxVersion/4.6.25211.01",
          "Microsoft.Azure.Management.BatchAI.BatchAIManagementClient/1.10.0.0"
        ]
      },
      "ResponseBody": "{\r\n  \"id\": \"https://api-dogfood.resources.windows-int.net/subscriptions/62254d4a-9a33-42b7-b57b-c3187d4d282e/providers/Microsoft.BatchAI/locations/eastus/operationresults/b54a399c-2ecc-4443-9eb7-1c774b3cb9ad\",\r\n  \"name\": \"b54a399c-2ecc-4443-9eb7-1c774b3cb9ad\",\r\n  \"status\": \"Succeeded\",\r\n  \"startTime\": \"2017-10-05T04:06:33.299Z\",\r\n  \"endTime\": \"2017-10-05T04:10:35.594Z\",\r\n  \"properties\": {\r\n    \"resourceId\": \"62254d4a-9a33-42b7-b57b-c3187d4d282e$batchairesourcegroup9615$testjobcreationanddeletion_cluster\"\r\n  }\r\n}",
      "ResponseHeaders": {
        "Content-Type": [
          "application/json; charset=utf-8"
        ],
        "Expires": [
          "-1"
        ],
        "Cache-Control": [
          "no-cache"
        ],
        "Date": [
          "Thu, 05 Oct 2017 04:10:35 GMT"
        ],
        "Pragma": [
          "no-cache"
        ],
        "Transfer-Encoding": [
          "chunked"
        ],
        "Server": [
          "Microsoft-HTTPAPI/2.0"
        ],
        "Vary": [
          "Accept-Encoding"
        ],
        "x-ms-ratelimit-remaining-subscription-reads": [
          "14932"
        ],
        "request-id": [
          "74ce163e-75a2-4f0c-8132-76eadd2c8e21"
        ],
        "Strict-Transport-Security": [
          "max-age=31536000; includeSubDomains"
        ],
        "X-Content-Type-Options": [
          "nosniff"
        ],
        "x-ms-request-id": [
          "99faba6e-b736-48e9-a6f7-61e55a9ba540"
        ],
        "x-ms-correlation-request-id": [
          "99faba6e-b736-48e9-a6f7-61e55a9ba540"
        ],
        "x-ms-routing-request-id": [
          "CENTRALUS:20171005T041035Z:99faba6e-b736-48e9-a6f7-61e55a9ba540"
        ]
      },
      "StatusCode": 200
    },
    {
      "RequestUri": "/subscriptions/62254d4a-9a33-42b7-b57b-c3187d4d282e/resourceGroups/BatchAIResourceGroup9615/providers/Microsoft.BatchAI/jobs/testjobcreationanddeletion_testjob?api-version=2017-09-01-preview",
      "EncodedRequestUri": "L3N1YnNjcmlwdGlvbnMvNjIyNTRkNGEtOWEzMy00MmI3LWI1N2ItYzMxODdkNGQyODJlL3Jlc291cmNlR3JvdXBzL0JhdGNoQUlSZXNvdXJjZUdyb3VwOTYxNS9wcm92aWRlcnMvTWljcm9zb2Z0LkJhdGNoQUkvam9icy90ZXN0am9iY3JlYXRpb25hbmRkZWxldGlvbl90ZXN0am9iP2FwaS12ZXJzaW9uPTIwMTctMDktMDEtcHJldmlldw==",
>>>>>>> fde0bf5e
      "RequestMethod": "DELETE",
      "RequestBody": "",
      "RequestHeaders": {
        "x-ms-client-request-id": [
          "6bbe0ab7-6e58-46d8-a977-7c2fcbbad331"
        ],
        "accept-language": [
          "en-US"
        ],
        "User-Agent": [
          "FxVersion/4.6.25211.01",
          "Microsoft.Azure.Management.BatchAI.BatchAIManagementClient/1.10.0.0"
        ]
      },
      "ResponseBody": "",
      "ResponseHeaders": {
        "Content-Length": [
          "0"
        ],
        "Expires": [
          "-1"
        ],
        "Cache-Control": [
          "no-cache"
        ],
        "Date": [
          "Tue, 20 Mar 2018 20:18:20 GMT"
        ],
        "Pragma": [
          "no-cache"
        ],
        "Location": [
          "https://management.azure.com/subscriptions/10d0b7c6-9243-4713-91a9-2730375d3a1b/providers/Microsoft.BatchAI/locations/eastus/operationstatuses/623578f5-2717-49d6-9881-c58d68062d12?api-version=2018-03-01"
        ],
        "Retry-After": [
          "15"
        ],
        "Server": [
          "Microsoft-HTTPAPI/2.0"
        ],
        "request-id": [
          "22879c09-89d6-46de-8513-c335f0332ee7"
        ],
        "Strict-Transport-Security": [
          "max-age=31536000; includeSubDomains"
        ],
        "X-Content-Type-Options": [
          "nosniff"
        ],
        "Azure-AsyncOperation": [
          "https://management.azure.com/subscriptions/10d0b7c6-9243-4713-91a9-2730375d3a1b/providers/Microsoft.BatchAI/locations/eastus/operationresults/623578f5-2717-49d6-9881-c58d68062d12?api-version=2018-03-01"
        ],
        "x-ms-ratelimit-remaining-subscription-writes": [
          "1196"
        ],
        "x-ms-request-id": [
          "05cdd3b2-684f-4672-a957-845a7b1708c8"
        ],
        "x-ms-correlation-request-id": [
          "05cdd3b2-684f-4672-a957-845a7b1708c8"
        ],
        "x-ms-routing-request-id": [
          "WESTUS2:20180320T201820Z:05cdd3b2-684f-4672-a957-845a7b1708c8"
        ]
      },
      "StatusCode": 202
    },
    {
      "RequestUri": "/subscriptions/10d0b7c6-9243-4713-91a9-2730375d3a1b/providers/Microsoft.BatchAI/locations/eastus/operationresults/623578f5-2717-49d6-9881-c58d68062d12?api-version=2018-03-01",
      "EncodedRequestUri": "L3N1YnNjcmlwdGlvbnMvMTBkMGI3YzYtOTI0My00NzEzLTkxYTktMjczMDM3NWQzYTFiL3Byb3ZpZGVycy9NaWNyb3NvZnQuQmF0Y2hBSS9sb2NhdGlvbnMvZWFzdHVzL29wZXJhdGlvbnJlc3VsdHMvNjIzNTc4ZjUtMjcxNy00OWQ2LTk4ODEtYzU4ZDY4MDYyZDEyP2FwaS12ZXJzaW9uPTIwMTgtMDMtMDE=",
      "RequestMethod": "GET",
      "RequestBody": "",
      "RequestHeaders": {
        "User-Agent": [
          "FxVersion/4.6.25211.01",
          "Microsoft.Azure.Management.BatchAI.BatchAIManagementClient/1.10.0.0"
        ]
      },
      "ResponseBody": "{\r\n  \"id\": \"https://management.azure.com/subscriptions/10d0b7c6-9243-4713-91a9-2730375d3a1b/providers/Microsoft.BatchAI/locations/eastus/operationresults/623578f5-2717-49d6-9881-c58d68062d12\",\r\n  \"name\": \"623578f5-2717-49d6-9881-c58d68062d12\",\r\n  \"status\": \"InProgress\",\r\n  \"startTime\": \"2018-03-20T20:18:20.724Z\"\r\n}",
      "ResponseHeaders": {
        "Content-Type": [
          "application/json; charset=utf-8"
        ],
        "Expires": [
          "-1"
        ],
        "Cache-Control": [
          "no-cache"
        ],
        "Date": [
          "Tue, 20 Mar 2018 20:18:35 GMT"
        ],
        "Pragma": [
          "no-cache"
        ],
        "Transfer-Encoding": [
          "chunked"
        ],
        "Server": [
          "Microsoft-HTTPAPI/2.0"
        ],
        "Vary": [
          "Accept-Encoding"
        ],
        "x-ms-ratelimit-remaining-subscription-reads": [
          "14905"
        ],
        "request-id": [
          "ed5e3120-6c5d-44fe-b238-7b268158248f"
        ],
        "Strict-Transport-Security": [
          "max-age=31536000; includeSubDomains"
        ],
        "X-Content-Type-Options": [
          "nosniff"
        ],
        "x-ms-request-id": [
          "514c0c73-62ce-4303-8368-76e7d931e7c4"
        ],
        "x-ms-correlation-request-id": [
          "514c0c73-62ce-4303-8368-76e7d931e7c4"
        ],
        "x-ms-routing-request-id": [
          "WESTUS2:20180320T201835Z:514c0c73-62ce-4303-8368-76e7d931e7c4"
        ]
      },
      "StatusCode": 200
    },
    {
      "RequestUri": "/subscriptions/10d0b7c6-9243-4713-91a9-2730375d3a1b/providers/Microsoft.BatchAI/locations/eastus/operationresults/623578f5-2717-49d6-9881-c58d68062d12?api-version=2018-03-01",
      "EncodedRequestUri": "L3N1YnNjcmlwdGlvbnMvMTBkMGI3YzYtOTI0My00NzEzLTkxYTktMjczMDM3NWQzYTFiL3Byb3ZpZGVycy9NaWNyb3NvZnQuQmF0Y2hBSS9sb2NhdGlvbnMvZWFzdHVzL29wZXJhdGlvbnJlc3VsdHMvNjIzNTc4ZjUtMjcxNy00OWQ2LTk4ODEtYzU4ZDY4MDYyZDEyP2FwaS12ZXJzaW9uPTIwMTgtMDMtMDE=",
      "RequestMethod": "GET",
      "RequestBody": "",
      "RequestHeaders": {
        "User-Agent": [
          "FxVersion/4.6.25211.01",
          "Microsoft.Azure.Management.BatchAI.BatchAIManagementClient/1.10.0.0"
        ]
      },
      "ResponseBody": "{\r\n  \"id\": \"https://management.azure.com/subscriptions/10d0b7c6-9243-4713-91a9-2730375d3a1b/providers/Microsoft.BatchAI/locations/eastus/operationresults/623578f5-2717-49d6-9881-c58d68062d12\",\r\n  \"name\": \"623578f5-2717-49d6-9881-c58d68062d12\",\r\n  \"status\": \"InProgress\",\r\n  \"startTime\": \"2018-03-20T20:18:20.724Z\"\r\n}",
      "ResponseHeaders": {
        "Content-Type": [
          "application/json; charset=utf-8"
        ],
        "Expires": [
          "-1"
        ],
        "Cache-Control": [
          "no-cache"
        ],
        "Date": [
          "Tue, 20 Mar 2018 20:18:50 GMT"
        ],
        "Pragma": [
          "no-cache"
        ],
        "Transfer-Encoding": [
          "chunked"
        ],
        "Server": [
          "Microsoft-HTTPAPI/2.0"
        ],
        "Vary": [
          "Accept-Encoding"
        ],
        "x-ms-ratelimit-remaining-subscription-reads": [
          "14904"
        ],
        "request-id": [
          "6ed4d5a5-19ec-4e3d-815d-be978e86b650"
        ],
        "Strict-Transport-Security": [
          "max-age=31536000; includeSubDomains"
        ],
        "X-Content-Type-Options": [
          "nosniff"
        ],
        "x-ms-request-id": [
          "0515e7f4-2518-498a-9506-957eb20ae8d5"
        ],
        "x-ms-correlation-request-id": [
          "0515e7f4-2518-498a-9506-957eb20ae8d5"
        ],
        "x-ms-routing-request-id": [
          "WESTUS2:20180320T201850Z:0515e7f4-2518-498a-9506-957eb20ae8d5"
        ]
      },
      "StatusCode": 200
    },
    {
      "RequestUri": "/subscriptions/10d0b7c6-9243-4713-91a9-2730375d3a1b/providers/Microsoft.BatchAI/locations/eastus/operationresults/623578f5-2717-49d6-9881-c58d68062d12?api-version=2018-03-01",
      "EncodedRequestUri": "L3N1YnNjcmlwdGlvbnMvMTBkMGI3YzYtOTI0My00NzEzLTkxYTktMjczMDM3NWQzYTFiL3Byb3ZpZGVycy9NaWNyb3NvZnQuQmF0Y2hBSS9sb2NhdGlvbnMvZWFzdHVzL29wZXJhdGlvbnJlc3VsdHMvNjIzNTc4ZjUtMjcxNy00OWQ2LTk4ODEtYzU4ZDY4MDYyZDEyP2FwaS12ZXJzaW9uPTIwMTgtMDMtMDE=",
      "RequestMethod": "GET",
      "RequestBody": "",
      "RequestHeaders": {
        "User-Agent": [
          "FxVersion/4.6.25211.01",
          "Microsoft.Azure.Management.BatchAI.BatchAIManagementClient/1.10.0.0"
        ]
      },
      "ResponseBody": "{\r\n  \"id\": \"https://management.azure.com/subscriptions/10d0b7c6-9243-4713-91a9-2730375d3a1b/providers/Microsoft.BatchAI/locations/eastus/operationresults/623578f5-2717-49d6-9881-c58d68062d12\",\r\n  \"name\": \"623578f5-2717-49d6-9881-c58d68062d12\",\r\n  \"status\": \"Succeeded\",\r\n  \"startTime\": \"2018-03-20T20:18:20.724Z\",\r\n  \"endTime\": \"2018-03-20T20:18:51.531Z\",\r\n  \"properties\": {\r\n    \"resourceId\": \"10d0b7c6-9243-4713-91a9-2730375d3a1b$batchairesourcegroup5333$testjobcreationanddeletion_testjob\"\r\n  }\r\n}",
      "ResponseHeaders": {
        "Content-Type": [
          "application/json; charset=utf-8"
        ],
        "Expires": [
          "-1"
        ],
        "Cache-Control": [
          "no-cache"
        ],
        "Date": [
          "Tue, 20 Mar 2018 20:19:06 GMT"
        ],
        "Pragma": [
          "no-cache"
        ],
        "Transfer-Encoding": [
          "chunked"
        ],
        "Server": [
          "Microsoft-HTTPAPI/2.0"
        ],
        "Vary": [
          "Accept-Encoding"
        ],
        "x-ms-ratelimit-remaining-subscription-reads": [
          "14903"
        ],
        "request-id": [
          "054a3096-ac55-4b87-8b03-3410e6f73a78"
        ],
        "Strict-Transport-Security": [
          "max-age=31536000; includeSubDomains"
        ],
        "X-Content-Type-Options": [
          "nosniff"
        ],
        "x-ms-request-id": [
          "f2800746-5a76-41ed-82ef-cf67428cc6b4"
        ],
        "x-ms-correlation-request-id": [
          "f2800746-5a76-41ed-82ef-cf67428cc6b4"
        ],
        "x-ms-routing-request-id": [
          "WESTUS2:20180320T201906Z:f2800746-5a76-41ed-82ef-cf67428cc6b4"
        ]
      },
      "StatusCode": 200
    },
    {
      "RequestUri": "/subscriptions/62254d4a-9a33-42b7-b57b-c3187d4d282e/providers/Microsoft.BatchAI/locations/eastus/operationresults/08283778-5787-4453-a9ae-a4e3e351f19c?api-version=2017-09-01-preview",
      "EncodedRequestUri": "L3N1YnNjcmlwdGlvbnMvNjIyNTRkNGEtOWEzMy00MmI3LWI1N2ItYzMxODdkNGQyODJlL3Byb3ZpZGVycy9NaWNyb3NvZnQuQmF0Y2hBSS9sb2NhdGlvbnMvZWFzdHVzL29wZXJhdGlvbnJlc3VsdHMvMDgyODM3NzgtNTc4Ny00NDUzLWE5YWUtYTRlM2UzNTFmMTljP2FwaS12ZXJzaW9uPTIwMTctMDktMDEtcHJldmlldw==",
      "RequestMethod": "GET",
      "RequestBody": "",
      "RequestHeaders": {
        "User-Agent": [
          "FxVersion/4.6.25211.01",
          "Microsoft.Azure.Management.BatchAI.BatchAIManagementClient/1.10.0.0"
        ]
      },
      "ResponseBody": "{\r\n  \"id\": \"https://api-dogfood.resources.windows-int.net/subscriptions/62254d4a-9a33-42b7-b57b-c3187d4d282e/providers/Microsoft.BatchAI/locations/eastus/operationresults/08283778-5787-4453-a9ae-a4e3e351f19c\",\r\n  \"name\": \"08283778-5787-4453-a9ae-a4e3e351f19c\",\r\n  \"status\": \"Succeeded\",\r\n  \"startTime\": \"2017-10-05T04:10:35.779Z\",\r\n  \"endTime\": \"2017-10-05T04:10:37.526Z\",\r\n  \"properties\": {\r\n    \"resourceId\": \"62254d4a-9a33-42b7-b57b-c3187d4d282e$batchairesourcegroup9615$testjobcreationanddeletion_testjob\"\r\n  }\r\n}",
      "ResponseHeaders": {
        "Content-Type": [
          "application/json; charset=utf-8"
        ],
        "Expires": [
          "-1"
        ],
        "Cache-Control": [
          "no-cache"
        ],
        "Date": [
          "Thu, 05 Oct 2017 04:10:50 GMT"
        ],
        "Pragma": [
          "no-cache"
        ],
        "Transfer-Encoding": [
          "chunked"
        ],
        "Server": [
          "Microsoft-HTTPAPI/2.0"
        ],
        "Vary": [
          "Accept-Encoding"
        ],
        "x-ms-ratelimit-remaining-subscription-reads": [
          "14931"
        ],
        "request-id": [
          "3e4499a2-07ac-40fe-8318-5905c9765552"
        ],
        "Strict-Transport-Security": [
          "max-age=31536000; includeSubDomains"
        ],
        "X-Content-Type-Options": [
          "nosniff"
        ],
        "x-ms-request-id": [
          "65cf3ff8-daac-4fad-9a21-966d70515254"
        ],
        "x-ms-correlation-request-id": [
          "65cf3ff8-daac-4fad-9a21-966d70515254"
        ],
        "x-ms-routing-request-id": [
          "CENTRALUS:20171005T041051Z:65cf3ff8-daac-4fad-9a21-966d70515254"
        ]
      },
      "StatusCode": 200
    }
  ],
  "Names": {
    "CreateResourceGroup": [
      "BatchAIResourceGroup5333"
    ]
  },
  "Variables": {
    "SubscriptionId": "10d0b7c6-9243-4713-91a9-2730375d3a1b"
  }
}<|MERGE_RESOLUTION|>--- conflicted
+++ resolved
@@ -6849,74 +6849,8 @@
       "StatusCode": 200
     },
     {
-<<<<<<< HEAD
       "RequestUri": "/subscriptions/10d0b7c6-9243-4713-91a9-2730375d3a1b/resourceGroups/BatchAIResourceGroup5333/providers/Microsoft.BatchAI/jobs/testjobcreationanddeletion_testjob?api-version=2018-03-01",
       "EncodedRequestUri": "L3N1YnNjcmlwdGlvbnMvMTBkMGI3YzYtOTI0My00NzEzLTkxYTktMjczMDM3NWQzYTFiL3Jlc291cmNlR3JvdXBzL0JhdGNoQUlSZXNvdXJjZUdyb3VwNTMzMy9wcm92aWRlcnMvTWljcm9zb2Z0LkJhdGNoQUkvam9icy90ZXN0am9iY3JlYXRpb25hbmRkZWxldGlvbl90ZXN0am9iP2FwaS12ZXJzaW9uPTIwMTgtMDMtMDE=",
-=======
-      "RequestUri": "/subscriptions/62254d4a-9a33-42b7-b57b-c3187d4d282e/providers/Microsoft.BatchAI/locations/eastus/operationresults/b54a399c-2ecc-4443-9eb7-1c774b3cb9ad?api-version=2017-09-01-preview",
-      "EncodedRequestUri": "L3N1YnNjcmlwdGlvbnMvNjIyNTRkNGEtOWEzMy00MmI3LWI1N2ItYzMxODdkNGQyODJlL3Byb3ZpZGVycy9NaWNyb3NvZnQuQmF0Y2hBSS9sb2NhdGlvbnMvZWFzdHVzL29wZXJhdGlvbnJlc3VsdHMvYjU0YTM5OWMtMmVjYy00NDQzLTllYjctMWM3NzRiM2NiOWFkP2FwaS12ZXJzaW9uPTIwMTctMDktMDEtcHJldmlldw==",
-      "RequestMethod": "GET",
-      "RequestBody": "",
-      "RequestHeaders": {
-        "User-Agent": [
-          "FxVersion/4.6.25211.01",
-          "Microsoft.Azure.Management.BatchAI.BatchAIManagementClient/1.10.0.0"
-        ]
-      },
-      "ResponseBody": "{\r\n  \"id\": \"https://api-dogfood.resources.windows-int.net/subscriptions/62254d4a-9a33-42b7-b57b-c3187d4d282e/providers/Microsoft.BatchAI/locations/eastus/operationresults/b54a399c-2ecc-4443-9eb7-1c774b3cb9ad\",\r\n  \"name\": \"b54a399c-2ecc-4443-9eb7-1c774b3cb9ad\",\r\n  \"status\": \"Succeeded\",\r\n  \"startTime\": \"2017-10-05T04:06:33.299Z\",\r\n  \"endTime\": \"2017-10-05T04:10:35.594Z\",\r\n  \"properties\": {\r\n    \"resourceId\": \"62254d4a-9a33-42b7-b57b-c3187d4d282e$batchairesourcegroup9615$testjobcreationanddeletion_cluster\"\r\n  }\r\n}",
-      "ResponseHeaders": {
-        "Content-Type": [
-          "application/json; charset=utf-8"
-        ],
-        "Expires": [
-          "-1"
-        ],
-        "Cache-Control": [
-          "no-cache"
-        ],
-        "Date": [
-          "Thu, 05 Oct 2017 04:10:35 GMT"
-        ],
-        "Pragma": [
-          "no-cache"
-        ],
-        "Transfer-Encoding": [
-          "chunked"
-        ],
-        "Server": [
-          "Microsoft-HTTPAPI/2.0"
-        ],
-        "Vary": [
-          "Accept-Encoding"
-        ],
-        "x-ms-ratelimit-remaining-subscription-reads": [
-          "14932"
-        ],
-        "request-id": [
-          "74ce163e-75a2-4f0c-8132-76eadd2c8e21"
-        ],
-        "Strict-Transport-Security": [
-          "max-age=31536000; includeSubDomains"
-        ],
-        "X-Content-Type-Options": [
-          "nosniff"
-        ],
-        "x-ms-request-id": [
-          "99faba6e-b736-48e9-a6f7-61e55a9ba540"
-        ],
-        "x-ms-correlation-request-id": [
-          "99faba6e-b736-48e9-a6f7-61e55a9ba540"
-        ],
-        "x-ms-routing-request-id": [
-          "CENTRALUS:20171005T041035Z:99faba6e-b736-48e9-a6f7-61e55a9ba540"
-        ]
-      },
-      "StatusCode": 200
-    },
-    {
-      "RequestUri": "/subscriptions/62254d4a-9a33-42b7-b57b-c3187d4d282e/resourceGroups/BatchAIResourceGroup9615/providers/Microsoft.BatchAI/jobs/testjobcreationanddeletion_testjob?api-version=2017-09-01-preview",
-      "EncodedRequestUri": "L3N1YnNjcmlwdGlvbnMvNjIyNTRkNGEtOWEzMy00MmI3LWI1N2ItYzMxODdkNGQyODJlL3Jlc291cmNlR3JvdXBzL0JhdGNoQUlSZXNvdXJjZUdyb3VwOTYxNS9wcm92aWRlcnMvTWljcm9zb2Z0LkJhdGNoQUkvam9icy90ZXN0am9iY3JlYXRpb25hbmRkZWxldGlvbl90ZXN0am9iP2FwaS12ZXJzaW9uPTIwMTctMDktMDEtcHJldmlldw==",
->>>>>>> fde0bf5e
       "RequestMethod": "DELETE",
       "RequestBody": "",
       "RequestHeaders": {
