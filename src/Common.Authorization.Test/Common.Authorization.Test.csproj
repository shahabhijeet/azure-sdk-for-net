﻿<?xml version="1.0" encoding="utf-8"?>
<Project ToolsVersion="12.0" DefaultTargets="Build" xmlns="http://schemas.microsoft.com/developer/msbuild/2003">
  <Import Project="$(MSBuildExtensionsPath)\$(MSBuildToolsVersion)\Microsoft.Common.props" Condition="Exists('$(MSBuildExtensionsPath)\$(MSBuildToolsVersion)\Microsoft.Common.props')" />
  <PropertyGroup>
    <Configuration Condition=" '$(Configuration)' == '' ">Debug</Configuration>
    <Platform Condition=" '$(Platform)' == '' ">AnyCPU</Platform>
    <ProjectGuid>{C2CF99A2-D35E-4AED-AFB9-C26960AF1D0D}</ProjectGuid>
    <OutputType>Library</OutputType>
    <AppDesignerFolder>Properties</AppDesignerFolder>
    <RootNamespace>Common.Authorization.Test</RootNamespace>
    <AssemblyName>Common.Authorization.Test</AssemblyName>
    <TargetFrameworkVersion>v4.5</TargetFrameworkVersion>
    <RootNamespace>Common.Authorization.Test</RootNamespace>
    <AssemblyName>Common.Authorization.Test</AssemblyName>
    <FileAlignment>512</FileAlignment>
    <SolutionDir Condition="$(SolutionDir) == '' Or $(SolutionDir) == '*Undefined*'">..\..\</SolutionDir>
    <RestorePackages>true</RestorePackages>
  </PropertyGroup>
  <PropertyGroup Condition="'$(Configuration)' == 'Net45-Release'">
    <DocumentationFile>bin\Net45-Release\Common.Authorization.Test.xml</DocumentationFile>
  </PropertyGroup>
  <Import Project="..\..\tools\Library.Settings.targets" />
  <ItemGroup>
    <Reference Include="Hyak.Common, Version=1.0.0.0, Culture=neutral, PublicKeyToken=31bf3856ad364e35, processorArchitecture=MSIL">
      <SpecificVersion>False</SpecificVersion>
      <HintPath>..\..\packages\Hyak.Common.1.0.1\lib\portable-net403+win+wpa81\Hyak.Common.dll</HintPath>
    </Reference>
    <Reference Include="Microsoft.Azure.Common, Version=2.0.0.0, Culture=neutral, PublicKeyToken=31bf3856ad364e35, processorArchitecture=MSIL">
      <SpecificVersion>False</SpecificVersion>
      <HintPath>..\..\packages\Microsoft.Azure.Common.2.0.1\lib\net45\Microsoft.Azure.Common.dll</HintPath>
    </Reference>
    <Reference Include="Microsoft.Azure.Common.NetFramework, Version=1.0.0.0, Culture=neutral, PublicKeyToken=31bf3856ad364e35, processorArchitecture=MSIL">
      <SpecificVersion>False</SpecificVersion>
      <HintPath>..\..\packages\Microsoft.Azure.Common.2.0.1\lib\net45\Microsoft.Azure.Common.NetFramework.dll</HintPath>
    </Reference>
    <Reference Include="Microsoft.IdentityModel.Clients.ActiveDirectory, Version=2.12.0.0, Culture=neutral, PublicKeyToken=31bf3856ad364e35, processorArchitecture=MSIL">
      <SpecificVersion>False</SpecificVersion>
      <HintPath>..\..\packages\Microsoft.IdentityModel.Clients.ActiveDirectory.2.12.111071459\lib\net45\Microsoft.IdentityModel.Clients.ActiveDirectory.dll</HintPath>
    </Reference>
    <Reference Include="Microsoft.IdentityModel.Clients.ActiveDirectory.WindowsForms, Version=2.12.0.0, Culture=neutral, PublicKeyToken=31bf3856ad364e35, processorArchitecture=MSIL">
      <SpecificVersion>False</SpecificVersion>
      <HintPath>..\..\packages\Microsoft.IdentityModel.Clients.ActiveDirectory.2.12.111071459\lib\net45\Microsoft.IdentityModel.Clients.ActiveDirectory.WindowsForms.dll</HintPath>
    </Reference>
    <Reference Include="Microsoft.WindowsAzure.Management.Storage">
      <HintPath>..\..\packages\Microsoft.WindowsAzure.Management.Storage.5.0.0\lib\net40\Microsoft.WindowsAzure.Management.Storage.dll</HintPath>
    </Reference>
    <Reference Include="Microsoft.Azure.Common">
      <HintPath>..\..\packages\Microsoft.Azure.Common.2.0.1\lib\net45\Microsoft.Azure.Common.dll</HintPath>
    </Reference>
    <Reference Include="Microsoft.Azure.Common.NetFramework">
      <HintPath>..\..\packages\Microsoft.Azure.Common.2.0.1\lib\net45\Microsoft.Azure.Common.NetFramework.dll</HintPath>
    </Reference>
    <Reference Include="Moq">
      <HintPath>..\..\packages\Moq.4.2.1409.1722\lib\net40\Moq.dll</HintPath>
    </Reference>
    <Reference Include="xunit">
      <HintPath>..\..\packages\xunit.1.9.2\lib\net20\xunit.dll</HintPath>
    </Reference>
  </ItemGroup>
  <ItemGroup>
    <Compile Include="ClientFactoryTests.cs" />
    <Compile Include="AuthenticationFactoryTests.cs" />
    <Compile Include="ConversionUtilitiesTests.cs" />
    <Compile Include="Mocks\ClientMocks.cs" />
    <Compile Include="Mocks\MockAccessToken.cs" />
    <Compile Include="Mocks\MockAccessTokenProvider.cs" />
    <Compile Include="Mocks\MockCertificateAuthenticationFactory.cs" />
    <Compile Include="Mocks\MockClientFactory.cs" />
    <Compile Include="Mocks\MockDataStore.cs" />
    <Compile Include="Mocks\MockTokenAuthenticationFactory.cs" />
    <Compile Include="ProfileClientTests.cs" />
    <Compile Include="Properties\AssemblyInfo.cs" />
    <Compile Include="Properties\Resources.Designer.cs">
      <AutoGen>True</AutoGen>
      <DesignTime>True</DesignTime>
      <DependentUpon>Resources.resx</DependentUpon>
    </Compile>
    <EmbeddedResource Include="Resources\ResourceLocator.cs" />
  </ItemGroup>
  <ItemGroup>
    <ProjectReference Include="..\Common.Authorization\Common.Authorization.csproj">
      <Project>{b95c489c-8cb7-4dcf-8d5f-b9aebdbbaf89}</Project>
      <Name>Common.Authorization</Name>
    </ProjectReference>
  </ItemGroup>
  <ItemGroup>
    <None Include="packages.config" />
<<<<<<< HEAD
    <None Include="Resources\Azure.publishsettings" />
    <None Include="Resources\GB18030ServiceDefinition.csdef" />
    <None Include="Resources\InvalidProfile.PublishSettings" />
    <None Include="Resources\pfxtest.pfx">
      <CopyToOutputDirectory>Always</CopyToOutputDirectory>
    </None>
    <None Include="Resources\ValidProfile.PublishSettings" />
    <None Include="Resources\ValidProfile2.PublishSettings" />
    <None Include="Resources\ValidProfile3.PublishSettings" />
    <None Include="Resources\ValidProfileChina.PublishSettings" />
    <None Include="Resources\ValidProfileChinaOld.PublishSettings" />
=======
    <EmbeddedResource Include="Resources\Azure.publishsettings" />
    <EmbeddedResource Include="Resources\GB18030ServiceDefinition.csdef" />
    <EmbeddedResource Include="Resources\InvalidProfile.PublishSettings" />
    <EmbeddedResource Include="Resources\ValidProfile.PublishSettings" />
    <EmbeddedResource Include="Resources\ValidProfile2.PublishSettings" />
    <EmbeddedResource Include="Resources\ValidProfile3.PublishSettings" />
    <EmbeddedResource Include="Resources\ValidProfileChina.PublishSettings" />
    <EmbeddedResource Include="Resources\ValidProfileChinaOld.PublishSettings" />
>>>>>>> c550c0c0
  </ItemGroup>
  <ItemGroup>
    <EmbeddedResource Include="Resources\invalidsubscriptions.xml" />
    <EmbeddedResource Include="Resources\subscriptions.xml" />
    <EmbeddedResource Include="Resources\testruntimemanifest.xml" />
  </ItemGroup>
  <ItemGroup>
    <EmbeddedResource Include="Properties\Resources.resx">
      <Generator>ResXFileCodeGenerator</Generator>
      <LastGenOutput>Resources.Designer.cs</LastGenOutput>
      <SubType>Designer</SubType>
    </EmbeddedResource>
  </ItemGroup>
  <ItemGroup>
    <Service Include="{82A7F48D-3B50-4B1E-B82E-3ADA8210C358}" />
  </ItemGroup>
  <Import Project="$(MSBuildToolsPath)\Microsoft.CSharp.targets" />
  <Import Project="..\..\packages\Microsoft.Bcl.Build.1.0.14\tools\Microsoft.Bcl.Build.targets" Condition="Exists('..\..\packages\Microsoft.Bcl.Build.1.0.14\tools\Microsoft.Bcl.Build.targets')" />
</Project><|MERGE_RESOLUTION|>--- conflicted
+++ resolved
@@ -85,19 +85,14 @@
   </ItemGroup>
   <ItemGroup>
     <None Include="packages.config" />
-<<<<<<< HEAD
     <None Include="Resources\Azure.publishsettings" />
     <None Include="Resources\GB18030ServiceDefinition.csdef" />
     <None Include="Resources\InvalidProfile.PublishSettings" />
-    <None Include="Resources\pfxtest.pfx">
-      <CopyToOutputDirectory>Always</CopyToOutputDirectory>
-    </None>
     <None Include="Resources\ValidProfile.PublishSettings" />
     <None Include="Resources\ValidProfile2.PublishSettings" />
     <None Include="Resources\ValidProfile3.PublishSettings" />
     <None Include="Resources\ValidProfileChina.PublishSettings" />
     <None Include="Resources\ValidProfileChinaOld.PublishSettings" />
-=======
     <EmbeddedResource Include="Resources\Azure.publishsettings" />
     <EmbeddedResource Include="Resources\GB18030ServiceDefinition.csdef" />
     <EmbeddedResource Include="Resources\InvalidProfile.PublishSettings" />
@@ -106,7 +101,6 @@
     <EmbeddedResource Include="Resources\ValidProfile3.PublishSettings" />
     <EmbeddedResource Include="Resources\ValidProfileChina.PublishSettings" />
     <EmbeddedResource Include="Resources\ValidProfileChinaOld.PublishSettings" />
->>>>>>> c550c0c0
   </ItemGroup>
   <ItemGroup>
     <EmbeddedResource Include="Resources\invalidsubscriptions.xml" />
