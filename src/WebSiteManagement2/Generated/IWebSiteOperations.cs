// 
// Copyright (c) Microsoft and contributors.  All rights reserved.
// 
// Licensed under the Apache License, Version 2.0 (the "License");
// you may not use this file except in compliance with the License.
// You may obtain a copy of the License at
//   http://www.apache.org/licenses/LICENSE-2.0
// 
// Unless required by applicable law or agreed to in writing, software
// distributed under the License is distributed on an "AS IS" BASIS,
// WITHOUT WARRANTIES OR CONDITIONS OF ANY KIND, either express or implied.
// 
// See the License for the specific language governing permissions and
// limitations under the License.
// 

// Warning: This code was generated by a tool.
// 
// Changes to this file may cause incorrect behavior and will be lost if the
// code is regenerated.

using System;
using System.Linq;
using System.Threading;
using System.Threading.Tasks;
using Microsoft.Azure.Management.WebSites.Models;
using Microsoft.WindowsAzure;

namespace Microsoft.Azure.Management.WebSites
{
    /// <summary>
    /// Operations for managing the web sites in a web space.
    /// </summary>
    public partial interface IWebSiteOperations
    {
        /// <summary>
        /// Backups a site on-demand.
        /// </summary>
        /// <param name='resourceGroupName'>
        /// The name of the web space.
        /// </param>
        /// <param name='webSiteName'>
        /// The name of the web site.
        /// </param>
        /// <param name='slotName'>
        /// The name of the slot.
        /// </param>
        /// <param name='backupRequestEnvelope'>
        /// A backup specification.
        /// </param>
        /// <param name='cancellationToken'>
        /// Cancellation token.
        /// </param>
        /// <returns>
        /// The backup record created based on the backup request.
        /// </returns>
        Task<WebSiteBackupResponse> BackupAsync(string resourceGroupName, string webSiteName, string slotName, BackupRequestEnvelope backupRequestEnvelope, CancellationToken cancellationToken);
        
        /// <summary>
        /// You can create a web site by using a POST request that includes the
        /// name of the web site and other information in the request body.
        /// (see
        /// http://msdn.microsoft.com/en-us/library/windowsazure/dn166986.aspx
        /// for more information)
        /// </summary>
        /// <param name='resourceGroupName'>
        /// The name of the resource group.
        /// </param>
        /// <param name='webSiteName'>
        /// The name of the web site.
        /// </param>
        /// <param name='slotName'>
        /// The name of the slot.
        /// </param>
        /// <param name='parameters'>
        /// Parameters supplied to the Create Web Site operation.
        /// </param>
        /// <param name='cancellationToken'>
        /// Cancellation token.
        /// </param>
        /// <returns>
        /// The Create Web Space operation response.
        /// </returns>
        Task<WebSiteCreateResponse> CreateOrUpdateAsync(string resourceGroupName, string webSiteName, string slotName, WebSiteCreateOrUpdateParameters parameters, CancellationToken cancellationToken);
        
        /// <summary>
        /// A web site repository is essentially a GIT repository that you can
        /// use to manage your web site content. By using GIT source control
        /// tools, you can push or pull version controlled changes to your
        /// site. You can create a repository for your web site by issuing an
        /// HTTP POST request, or retrieve information about the repository by
        /// using HTTP GET.  (see
        /// http://msdn.microsoft.com/en-us/library/windowsazure/dn166967.aspx
        /// for more information)
        /// </summary>
        /// <param name='resourceGroupName'>
        /// The name of the resource group.
        /// </param>
        /// <param name='webSiteName'>
        /// The name of the web site.
        /// </param>
        /// <param name='slotName'>
        /// The name of the slot.
        /// </param>
        /// <param name='cancellationToken'>
        /// Cancellation token.
        /// </param>
        /// <returns>
        /// A standard service response including an HTTP status code and
        /// request ID.
        /// </returns>
        Task<OperationResponse> CreateRepositoryAsync(string resourceGroupName, string webSiteName, string slotName, CancellationToken cancellationToken);
        
        /// <summary>
        /// Deletes the web site.
        /// </summary>
        /// <param name='resourceGroupName'>
        /// The name of the resource group..
        /// </param>
        /// <param name='webSiteName'>
        /// The name of the Web Site resource.
        /// </param>
        /// <param name='slotName'>
        /// The name of the slot.
        /// </param>
        /// <param name='parameters'>
        /// The parameters to delete a web site.
        /// </param>
        /// <param name='cancellationToken'>
        /// Cancellation token.
        /// </param>
        /// <returns>
        /// A standard service response including an HTTP status code and
        /// request ID.
        /// </returns>
        Task<OperationResponse> DeleteAsync(string resourceGroupName, string webSiteName, string slotName, WebSiteDeleteParameters parameters, CancellationToken cancellationToken);
        
        /// <summary>
        /// A web site repository is essentially a GIT repository that you can
        /// use to manage your web site content. By using GIT source control
        /// tools, you can push or pull version controlled changes to your
        /// site. You can create a repository for your web site by issuing an
        /// HTTP POST request, or retrieve information about the repository by
        /// using HTTP GET.  (see
        /// http://msdn.microsoft.com/en-us/library/windowsazure/dn166967.aspx
        /// for more information)
        /// </summary>
        /// <param name='resourceGroupName'>
        /// The name of the resource group.
        /// </param>
        /// <param name='webSiteName'>
        /// The name of the web site.
        /// </param>
        /// <param name='slotName'>
        /// The name of the slot.
        /// </param>
        /// <param name='cancellationToken'>
        /// Cancellation token.
        /// </param>
        /// <returns>
        /// The Delete Web Site Repository operation response.
        /// </returns>
        Task<WebSiteDeleteRepositoryResponse> DeleteRepositoryAsync(string resourceGroupName, string webSiteName, string slotName, CancellationToken cancellationToken);
        
        /// <summary>
        /// Scans a backup in a storage account and returns database
        /// information etc. Should be called before calling Restore to
        /// discover what parameters are needed for the restore operation.
        /// KNOWN BUG: This has to be called against an exisingsite, otherwise
        /// will hit an error about non-existing resource.
        /// </summary>
        /// <param name='resourceGroupName'>
        /// The name of the web space.
        /// </param>
        /// <param name='webSiteName'>
        /// The name of the web site.
        /// </param>
        /// <param name='slotName'>
        /// The name of the slot.
        /// </param>
        /// <param name='restoreRequestEnvelope'>
        /// A restore request.
        /// </param>
        /// <param name='cancellationToken'>
        /// Cancellation token.
        /// </param>
        /// <returns>
        /// The information gathered about a backup storaged in a storage
        /// account.
        /// </returns>
        Task<WebSiteRestoreDiscoverResponse> DiscoverAsync(string resourceGroupName, string webSiteName, string slotName, RestoreRequestEnvelope restoreRequestEnvelope, CancellationToken cancellationToken);
        
        /// <summary>
        /// You can generate a new random password for publishing a site by
        /// issuing an HTTP POST request.  Tip: If you want to verify that the
        /// publish password has changed, call HTTP GET on /publishxml before
        /// calling /newpassword. In the publish XML, note the hash value in
        /// the userPWD attribute. After calling /newpassword, call
        /// /publishxml again. You can then compare the new value of userPWD
        /// in the Publish XML with the one you noted earlier.  (see
        /// http://msdn.microsoft.com/en-us/library/windowsazure/dn236428.aspx
        /// for more information)
        /// </summary>
        /// <param name='resourceGroupName'>
        /// The name of the resource group.
        /// </param>
        /// <param name='webSiteName'>
        /// The name of the web site.
        /// </param>
        /// <param name='slotName'>
        /// The name of the slot.
        /// </param>
        /// <param name='cancellationToken'>
        /// Cancellation token.
        /// </param>
        /// <returns>
        /// A standard service response including an HTTP status code and
        /// request ID.
        /// </returns>
        Task<OperationResponse> GeneratePasswordAsync(string resourceGroupName, string webSiteName, string slotName, CancellationToken cancellationToken);
        
        /// <summary>
        /// You can retrieve details for a web site by issuing an HTTP GET
        /// request.  (see
        /// http://msdn.microsoft.com/en-us/library/windowsazure/dn167007.aspx
        /// for more information)
        /// </summary>
        /// <param name='resourceGroupName'>
        /// The name of the resource group.
        /// </param>
        /// <param name='webSiteName'>
        /// The name of the web site.
        /// </param>
        /// <param name='slotName'>
        /// The name of the slot.
        /// </param>
        /// <param name='parameters'>
        /// Additional parameters.
        /// </param>
        /// <param name='cancellationToken'>
        /// Cancellation token.
        /// </param>
        /// <returns>
        /// The Get Web Site Details operation response.
        /// </returns>
        Task<WebSiteGetResponse> GetAsync(string resourceGroupName, string webSiteName, string slotName, WebSiteGetParameters parameters, CancellationToken cancellationToken);
        
        /// <summary>
        /// Restart the web site.
        /// </summary>
        /// <param name='resourceGroupName'>
        /// The name of the resource group
        /// </param>
        /// <param name='webSiteName'>
        /// Name of website
        /// </param>
        /// <param name='slotName'>
        /// The name of the slot of the website
        /// </param>
        /// <param name='cancellationToken'>
        /// Cancellation token.
        /// </param>
        /// <returns>
        /// List of app settings for the website.
        /// </returns>
        Task<WebSiteAppSettingsResult> GetAppSettingsAsync(string resourceGroupName, string webSiteName, string slotName, CancellationToken cancellationToken);
        
        /// <summary>
        /// Gets a schedule configuration for site backups.
        /// </summary>
        /// <param name='resourceGroupName'>
        /// The name of the web space.
        /// </param>
        /// <param name='webSiteName'>
        /// The name of the web site.
        /// </param>
        /// <param name='slotName'>
        /// The name of the slot.
        /// </param>
        /// <param name='cancellationToken'>
        /// Cancellation token.
        /// </param>
        /// <returns>
        /// Scheduled backup definition.
        /// </returns>
        Task<WebSiteGetBackupConfigurationResponse> GetBackupConfigurationAsync(string resourceGroupName, string webSiteName, string slotName, CancellationToken cancellationToken);
        
        /// <summary>
        /// You can retrieve the config settings for a web site by issuing an
        /// HTTP GET request, or update them by using HTTP PUT with a request
        /// body that contains the settings to be updated.  (see
        /// http://msdn.microsoft.com/en-us/library/windowsazure/dn166985.aspx
        /// for more information)
        /// </summary>
        /// <param name='resourceGroupName'>
        /// The name of the resource group.
        /// </param>
        /// <param name='webSiteName'>
        /// The name of the web site.
        /// </param>
        /// <param name='slotName'>
        /// The name of the slot.
        /// </param>
        /// <param name='parameters'>
        /// Additional parameters.
        /// </param>
        /// <param name='cancellationToken'>
        /// Cancellation token.
        /// </param>
        /// <returns>
        /// Config for the website.
        /// </returns>
        Task<WebSiteGetConfigurationResult> GetConfigurationAsync(string resourceGroupName, string webSiteName, string slotName, WebSiteGetConfigurationParameters parameters, CancellationToken cancellationToken);
        
        /// <summary>
        /// Restart the web site.
        /// </summary>
        /// <param name='resourceGroupName'>
        /// The name of the resource group
        /// </param>
        /// <param name='webSiteName'>
        /// Name of website
        /// </param>
        /// <param name='slotName'>
        /// The name of the slot of the web site
        /// </param>
        /// <param name='cancellationToken'>
        /// Cancellation token.
        /// </param>
        /// <returns>
        /// List of connection strings for the website.
        /// </returns>
<<<<<<< HEAD
        Task<WebSiteGetConfigurationResponse> GetConfigurationAsync(string resourceGroupName, string webSiteName, string slotName, WebSiteGetConfigurationParameters parameters, CancellationToken cancellationToken);
        
        /// <summary>
        /// Restart the web site.
        /// </summary>
        /// <param name='resourceGroupName'>
        /// The name of the resource group
        /// </param>
        /// <param name='webSiteName'>
        /// Name of website
        /// </param>
        /// <param name='slotName'>
        /// The name of the slot of the web site
        /// </param>
        /// <param name='cancellationToken'>
        /// Cancellation token.
        /// </param>
        /// <returns>
        /// List of connection strings for the website.
        /// </returns>
=======
>>>>>>> 2e14b117
        Task<WebSiteConnectionStringsResult> GetConnectionStringsAsync(string resourceGroupName, string webSiteName, string slotName, CancellationToken cancellationToken);
        
        /// <summary>
        /// You can retrieve historical usage metrics for a site by issuing an
        /// HTTP GET request.  (see
        /// http://msdn.microsoft.com/en-us/library/windowsazure/dn166964.aspx
        /// for more information)
        /// </summary>
        /// <param name='resourceGroupName'>
        /// The name of the resource group.
        /// </param>
        /// <param name='webSiteName'>
        /// The name of the web site.
        /// </param>
        /// <param name='slotName'>
        /// The name of the slot.
        /// </param>
        /// <param name='parameters'>
        /// The Get Web Site Historical Usage Metrics parameters.
        /// </param>
        /// <param name='cancellationToken'>
        /// Cancellation token.
        /// </param>
        /// <returns>
        /// The Get Web Site Historical Usage Metrics operation response.
        /// </returns>
        Task<WebSiteGetHistoricalUsageMetricsResponse> GetHistoricalUsageMetricsAsync(string resourceGroupName, string webSiteName, string slotName, WebSiteGetHistoricalUsageMetricsParameters parameters, CancellationToken cancellationToken);
        
        /// <summary>
        /// Restart the web site.
        /// </summary>
        /// <param name='resourceGroupName'>
        /// The name of the resource group
        /// </param>
        /// <param name='webSiteName'>
        /// Name of website
        /// </param>
        /// <param name='slotName'>
        /// The name of the slot of the web site
        /// </param>
        /// <param name='cancellationToken'>
        /// Cancellation token.
        /// </param>
        /// <returns>
        /// List of metadata for the website.
        /// </returns>
        Task<WebSiteMetadataResult> GetMetadataAsync(string resourceGroupName, string webSiteName, string slotName, CancellationToken cancellationToken);
        
        /// <summary>
        /// Get publishing credentials for the web site.
        /// </summary>
        /// <param name='resourceGroupName'>
        /// The name of the resource group.
        /// </param>
        /// <param name='webSiteName'>
        /// Name of website
        /// </param>
        /// <param name='slotName'>
        /// The name of the slot of the web site.
        /// </param>
        /// <param name='cancellationToken'>
        /// Cancellation token.
        /// </param>
        /// <returns>
        /// Publishing credentials for the website.
        /// </returns>
        Task<WebSitePublishingCredentialsResult> GetPublishingCredentialsAsync(string resourceGroupName, string webSiteName, string slotName, CancellationToken cancellationToken);
        
        /// <summary>
        /// Retrieve the publish settings information for a web site.  (see
        /// http://msdn.microsoft.com/en-us/library/windowsazure/dn166996.aspx
        /// for more information)
        /// </summary>
        /// <param name='resourceGroupName'>
        /// The name of the resource group.
        /// </param>
        /// <param name='webSiteName'>
        /// The name of the web site.
        /// </param>
        /// <param name='slotName'>
        /// The name of the slot.
        /// </param>
        /// <param name='cancellationToken'>
        /// Cancellation token.
        /// </param>
        /// <returns>
        /// The Get Web Site Publish Profile operation response.
        /// </returns>
        Task<WebSiteGetPublishProfileResponse> GetPublishProfileAsync(string resourceGroupName, string webSiteName, string slotName, CancellationToken cancellationToken);
        
        /// <summary>
        /// A web site repository is essentially a GIT repository that you can
        /// use to manage your web site content. By using GIT source control
        /// tools, you can push or pull version controlled changes to your
        /// site. You can create a repository for your web site by issuing an
        /// HTTP POST request, or retrieve information about the repository by
        /// using HTTP GET.  (see
        /// http://msdn.microsoft.com/en-us/library/windowsazure/dn166967.aspx
        /// for more information)
        /// </summary>
        /// <param name='resourceGroupName'>
        /// The name of the resource group.
        /// </param>
        /// <param name='webSiteName'>
        /// The name of the web site.
        /// </param>
        /// <param name='slotName'>
        /// The name of the slot.
        /// </param>
        /// <param name='cancellationToken'>
        /// Cancellation token.
        /// </param>
        /// <returns>
        /// The Get Web Site Repository operation response.
        /// </returns>
        Task<WebSiteGetRepositoryResponse> GetRepositoryAsync(string resourceGroupName, string webSiteName, string slotName, CancellationToken cancellationToken);
<<<<<<< HEAD
=======
        
        /// <summary>
        /// Update list of app settings and connection strings which to be slot
        /// specific. E.g. settings in staging slots remain in staging after
        /// swap with production.
        /// </summary>
        /// <param name='resourceGroupName'>
        /// The name of the resource group
        /// </param>
        /// <param name='webSiteName'>
        /// The name of the website
        /// </param>
        /// <param name='cancellationToken'>
        /// Cancellation token.
        /// </param>
        /// <returns>
        /// List of slot specific settings.
        /// </returns>
        Task<SlotConfigNamesResult> GetSlotConfigNamesAsync(string resourceGroupName, string webSiteName, CancellationToken cancellationToken);
>>>>>>> 2e14b117
        
        /// <summary>
        /// Get a web site's current usage metrics. The metrics returned
        /// include CPU Time, Data In, Data Out, Local bytes read, Local bytes
        /// written, Network bytes read, Network bytes written, WP stop
        /// requests, Memory Usage, CPU Time - Minute Limit, and File System
        /// Storage.  (see
        /// http://msdn.microsoft.com/en-us/library/windowsazure/dn166991.aspx
        /// for more information)
        /// </summary>
        /// <param name='resourceGroupName'>
        /// The name of the resource group.
        /// </param>
        /// <param name='webSiteName'>
        /// The name of the web site.
        /// </param>
        /// <param name='slotName'>
        /// The name of the slot.
        /// </param>
        /// <param name='cancellationToken'>
        /// Cancellation token.
        /// </param>
        /// <returns>
        /// The Get Web Site Usage Metrics operation response.
        /// </returns>
        Task<WebSiteGetUsageMetricsResponse> GetUsageMetricsAsync(string resourceGroupName, string webSiteName, string slotName, CancellationToken cancellationToken);
        
        /// <summary>
        /// List the Web Sites in a resource group.
        /// </summary>
        /// <param name='resourceGroupName'>
        /// The name of the resource group.
        /// </param>
        /// <param name='webSiteName'>
        /// The name of the web site.
        /// </param>
        /// <param name='parameters'>
        /// Additional parameters.
        /// </param>
        /// <param name='cancellationToken'>
        /// Cancellation token.
        /// </param>
        /// <returns>
        /// The List Web Sites operation response.
        /// </returns>
        Task<WebSiteListResponse> ListAsync(string resourceGroupName, string webSiteName, WebSiteListParameters parameters, CancellationToken cancellationToken);
        
        /// <summary>
        /// Returns list of all backups which are tracked by the system.
        /// </summary>
        /// <param name='resourceGroupName'>
        /// The name of the resource group.
        /// </param>
        /// <param name='webSiteName'>
        /// The name of the web site.
        /// </param>
        /// <param name='slotName'>
        /// The name of the slot.
        /// </param>
        /// <param name='cancellationToken'>
        /// Cancellation token.
        /// </param>
        /// <returns>
        /// List of backups for the website.
        /// </returns>
        Task<WebSiteGetBackupsResponse> ListBackupsAsync(string resourceGroupName, string webSiteName, string slotName, CancellationToken cancellationToken);
        
        /// <summary>
        /// Restart the web site.
        /// </summary>
        /// <param name='resourceGroupName'>
        /// The name of the resource group
        /// </param>
        /// <param name='webSiteName'>
        /// Name of website
        /// </param>
        /// <param name='slotName'>
        /// The name of the slot.
        /// </param>
        /// <param name='cancellationToken'>
        /// Cancellation token.
        /// </param>
        /// <returns>
        /// A standard service response including an HTTP status code and
        /// request ID.
        /// </returns>
        Task<OperationResponse> RestartAsync(string resourceGroupName, string webSiteName, string slotName, CancellationToken cancellationToken);
        
        /// <summary>
        /// Restores a site to either a new site or existing site (Overwrite
        /// flag has to be set to true for that).
        /// </summary>
        /// <param name='resourceGroupName'>
        /// The name of the web space.
        /// </param>
        /// <param name='webSiteName'>
        /// The name of the web site.
        /// </param>
        /// <param name='slotName'>
        /// The name of the slot.
        /// </param>
        /// <param name='restoreRequestEnvelope'>
        /// A restore request.
        /// </param>
        /// <param name='cancellationToken'>
        /// Cancellation token.
        /// </param>
        /// <returns>
        /// Restore operation information.
        /// </returns>
        Task<WebSiteRestoreResponse> RestoreAsync(string resourceGroupName, string webSiteName, string slotName, RestoreRequestEnvelope restoreRequestEnvelope, CancellationToken cancellationToken);
        
        /// <summary>
        /// Restart the web site.
        /// </summary>
        /// <param name='resourceGroupName'>
        /// The name of the resource group
        /// </param>
        /// <param name='webSiteName'>
        /// Name of website
        /// </param>
        /// <param name='slotName'>
        /// The name of the slot of the website
        /// </param>
        /// <param name='cancellationToken'>
        /// Cancellation token.
        /// </param>
        /// <returns>
        /// A standard service response including an HTTP status code and
        /// request ID.
        /// </returns>
        Task<OperationResponse> StartAsync(string resourceGroupName, string webSiteName, string slotName, CancellationToken cancellationToken);
        
        /// <summary>
        /// Restart the web site.
        /// </summary>
        /// <param name='resourceGroupName'>
        /// The name of the resource group
        /// </param>
        /// <param name='webSiteName'>
        /// Name of website
        /// </param>
        /// <param name='slotName'>
        /// The name of the slot of the web site
        /// </param>
        /// <param name='cancellationToken'>
        /// Cancellation token.
        /// </param>
        /// <returns>
        /// A standard service response including an HTTP status code and
        /// request ID.
        /// </returns>
        Task<OperationResponse> StopAsync(string resourceGroupName, string webSiteName, string slotName, CancellationToken cancellationToken);
        
        /// <summary>
        /// You can retrieve the application settings for a web site by issuing
        /// an HTTP GET request, or update them by using HTTP PUT with a
        /// request body that contains the settings to be updated.  (see
        /// http://msdn.microsoft.com/en-us/library/windowsazure/dn166985.aspx
        /// for more information)
        /// </summary>
        /// <param name='resourceGroupName'>
        /// The name of the resource group
        /// </param>
        /// <param name='webSiteName'>
        /// The name of the web site
        /// </param>
        /// <param name='slotName'>
        /// The name of the slot of the website
        /// </param>
        /// <param name='parameters'>
        /// The Update Web Site app settings parameters
        /// </param>
        /// <param name='cancellationToken'>
        /// Cancellation token.
        /// </param>
        /// <returns>
        /// List of app settings for the website.
        /// </returns>
        Task<WebSiteAppSettingsResult> UpdateAppSettingsAsync(string resourceGroupName, string webSiteName, string slotName, WebSiteNameValueParameters parameters, CancellationToken cancellationToken);
        
        /// <summary>
        /// Updates a backup schedule for a site.
        /// </summary>
        /// <param name='resourceGroupName'>
        /// The name of the web space.
        /// </param>
        /// <param name='webSiteName'>
        /// The name of the web site.
        /// </param>
        /// <param name='slotName'>
        /// The name of the slot.
        /// </param>
        /// <param name='backupRequestEnvelope'>
        /// A backup schedule specification.
        /// </param>
        /// <param name='cancellationToken'>
        /// Cancellation token.
        /// </param>
        /// <returns>
        /// A standard service response including an HTTP status code and
        /// request ID.
        /// </returns>
        Task<OperationResponse> UpdateBackupConfigurationAsync(string resourceGroupName, string webSiteName, string slotName, BackupRequestEnvelope backupRequestEnvelope, CancellationToken cancellationToken);
        
        /// <summary>
        /// You can retrieve the config settings for a web site by issuing an
        /// HTTP GET request, or update them by using HTTP PUT with a request
        /// body that contains the settings to be updated.  (see
        /// http://msdn.microsoft.com/en-us/library/windowsazure/dn166985.aspx
        /// for more information)
        /// </summary>
        /// <param name='resourceGroupName'>
        /// The name of the resource group.
        /// </param>
        /// <param name='webSiteName'>
        /// The name of the web site.
        /// </param>
        /// <param name='slotName'>
        /// The name of the slot.
        /// </param>
        /// <param name='parameters'>
        /// The Update Web Site Configuration parameters.
        /// </param>
        /// <param name='cancellationToken'>
        /// Cancellation token.
        /// </param>
        /// <returns>
        /// A standard service response including an HTTP status code and
        /// request ID.
        /// </returns>
        Task<OperationResponse> UpdateConfigurationAsync(string resourceGroupName, string webSiteName, string slotName, WebSiteUpdateConfigurationParameters parameters, CancellationToken cancellationToken);
        
        /// <summary>
        /// You can retrieve the connection strings for a web site by issuing
        /// an HTTP GET request, or update them by using HTTP PUT with a
        /// request body that contains the settings to be updated.  (see
        /// http://msdn.microsoft.com/en-us/library/windowsazure/dn166985.aspx
        /// for more information)
        /// </summary>
        /// <param name='resourceGroupName'>
        /// The name of the resource group
        /// </param>
        /// <param name='webSiteName'>
        /// The name of the website
        /// </param>
        /// <param name='slotName'>
        /// The name of the slot of the website
        /// </param>
        /// <param name='parameters'>
        /// The Update Web Site connection strings parameters
        /// </param>
        /// <param name='cancellationToken'>
        /// Cancellation token.
        /// </param>
        /// <returns>
        /// List of connection strings for the website.
        /// </returns>
        Task<WebSiteConnectionStringsResult> UpdateConnectionStringsAsync(string resourceGroupName, string webSiteName, string slotName, WebSiteUpdateConnectionStringsParameters parameters, CancellationToken cancellationToken);
        
        /// <summary>
        /// You can retrieve the metadata for a web site by issuing an HTTP GET
        /// request, or update them by using HTTP PUT with a request body that
        /// contains the settings to be updated.  (see
        /// http://msdn.microsoft.com/en-us/library/windowsazure/dn166985.aspx
        /// for more information)
        /// </summary>
        /// <param name='resourceGroupName'>
        /// The name of the resource group
        /// </param>
        /// <param name='webSiteName'>
        /// The name of the website
        /// </param>
        /// <param name='slotName'>
        /// The name of the slot of the website
        /// </param>
        /// <param name='parameters'>
        /// The Update Web Site metadata parameters
        /// </param>
        /// <param name='cancellationToken'>
        /// Cancellation token.
        /// </param>
        /// <returns>
        /// List of metadata for the website.
        /// </returns>
        Task<WebSiteMetadataResult> UpdateMetadataAsync(string resourceGroupName, string webSiteName, string slotName, WebSiteNameValueParameters parameters, CancellationToken cancellationToken);
<<<<<<< HEAD
=======
        
        /// <summary>
        /// Update list of app settings and connection strings which to be slot
        /// specific. E.g. settings in staging slots remain in staging after
        /// swap with production.
        /// </summary>
        /// <param name='resourceGroupName'>
        /// The name of the resource group
        /// </param>
        /// <param name='webSiteName'>
        /// The name of the website
        /// </param>
        /// <param name='parameters'>
        /// The Update slot configs parameters
        /// </param>
        /// <param name='cancellationToken'>
        /// Cancellation token.
        /// </param>
        /// <returns>
        /// A standard service response including an HTTP status code and
        /// request ID.
        /// </returns>
        Task<OperationResponse> UpdateSlotConfigNamesAsync(string resourceGroupName, string webSiteName, SlotConfigNamesUpdateParameters parameters, CancellationToken cancellationToken);
>>>>>>> 2e14b117
    }
}<|MERGE_RESOLUTION|>--- conflicted
+++ resolved
@@ -330,29 +330,6 @@
         /// <returns>
         /// List of connection strings for the website.
         /// </returns>
-<<<<<<< HEAD
-        Task<WebSiteGetConfigurationResponse> GetConfigurationAsync(string resourceGroupName, string webSiteName, string slotName, WebSiteGetConfigurationParameters parameters, CancellationToken cancellationToken);
-        
-        /// <summary>
-        /// Restart the web site.
-        /// </summary>
-        /// <param name='resourceGroupName'>
-        /// The name of the resource group
-        /// </param>
-        /// <param name='webSiteName'>
-        /// Name of website
-        /// </param>
-        /// <param name='slotName'>
-        /// The name of the slot of the web site
-        /// </param>
-        /// <param name='cancellationToken'>
-        /// Cancellation token.
-        /// </param>
-        /// <returns>
-        /// List of connection strings for the website.
-        /// </returns>
-=======
->>>>>>> 2e14b117
         Task<WebSiteConnectionStringsResult> GetConnectionStringsAsync(string resourceGroupName, string webSiteName, string slotName, CancellationToken cancellationToken);
         
         /// <summary>
@@ -469,8 +446,6 @@
         /// The Get Web Site Repository operation response.
         /// </returns>
         Task<WebSiteGetRepositoryResponse> GetRepositoryAsync(string resourceGroupName, string webSiteName, string slotName, CancellationToken cancellationToken);
-<<<<<<< HEAD
-=======
         
         /// <summary>
         /// Update list of app settings and connection strings which to be slot
@@ -490,7 +465,6 @@
         /// List of slot specific settings.
         /// </returns>
         Task<SlotConfigNamesResult> GetSlotConfigNamesAsync(string resourceGroupName, string webSiteName, CancellationToken cancellationToken);
->>>>>>> 2e14b117
         
         /// <summary>
         /// Get a web site's current usage metrics. The metrics returned
@@ -777,8 +751,6 @@
         /// List of metadata for the website.
         /// </returns>
         Task<WebSiteMetadataResult> UpdateMetadataAsync(string resourceGroupName, string webSiteName, string slotName, WebSiteNameValueParameters parameters, CancellationToken cancellationToken);
-<<<<<<< HEAD
-=======
         
         /// <summary>
         /// Update list of app settings and connection strings which to be slot
@@ -802,6 +774,5 @@
         /// request ID.
         /// </returns>
         Task<OperationResponse> UpdateSlotConfigNamesAsync(string resourceGroupName, string webSiteName, SlotConfigNamesUpdateParameters parameters, CancellationToken cancellationToken);
->>>>>>> 2e14b117
     }
 }