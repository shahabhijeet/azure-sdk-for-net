--- conflicted
+++ resolved
@@ -292,15 +292,9 @@
             /// <param name='virtualNetworkGatewayName'>
             /// The name of the virtual network gateway.
             /// </param>
-<<<<<<< HEAD
-            /// <param name='gatewayVip'>
-            /// Virtual network gateway vip address supplied to the Begin Reset of
-            /// Active-Active feature enabled Gateway.
-=======
             /// <param name='parameters'>
             /// Parameters supplied to the Begin Reset Virtual Network Gateway operation
             /// through Network resource provider.
->>>>>>> 665d4872
             /// </param>
             public static VirtualNetworkGateway Reset(this IVirtualNetworkGatewaysOperations operations, string resourceGroupName, string virtualNetworkGatewayName, VirtualNetworkGateway parameters)
             {
@@ -321,15 +315,9 @@
             /// <param name='virtualNetworkGatewayName'>
             /// The name of the virtual network gateway.
             /// </param>
-<<<<<<< HEAD
-            /// <param name='gatewayVip'>
-            /// Virtual network gateway vip address supplied to the Begin Reset of
-            /// Active-Active feature enabled Gateway.
-=======
             /// <param name='parameters'>
             /// Parameters supplied to the Begin Reset Virtual Network Gateway operation
             /// through Network resource provider.
->>>>>>> 665d4872
             /// </param>
             /// <param name='cancellationToken'>
             /// The cancellation token.
@@ -356,15 +344,9 @@
             /// <param name='virtualNetworkGatewayName'>
             /// The name of the virtual network gateway.
             /// </param>
-<<<<<<< HEAD
-            /// <param name='gatewayVip'>
-            /// Virtual network gateway vip address supplied to the Begin Reset of
-            /// Active-Active feature enabled Gateway.
-=======
             /// <param name='parameters'>
             /// Parameters supplied to the Begin Reset Virtual Network Gateway operation
             /// through Network resource provider.
->>>>>>> 665d4872
             /// </param>
             public static VirtualNetworkGateway BeginReset(this IVirtualNetworkGatewaysOperations operations, string resourceGroupName, string virtualNetworkGatewayName, VirtualNetworkGateway parameters)
             {
@@ -385,15 +367,9 @@
             /// <param name='virtualNetworkGatewayName'>
             /// The name of the virtual network gateway.
             /// </param>
-<<<<<<< HEAD
-            /// <param name='gatewayVip'>
-            /// Virtual network gateway vip address supplied to the Begin Reset of
-            /// Active-Active feature enabled Gateway.
-=======
             /// <param name='parameters'>
             /// Parameters supplied to the Begin Reset Virtual Network Gateway operation
             /// through Network resource provider.
->>>>>>> 665d4872
             /// </param>
             /// <param name='cancellationToken'>
             /// The cancellation token.
