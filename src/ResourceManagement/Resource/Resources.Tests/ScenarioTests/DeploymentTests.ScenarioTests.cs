--- conflicted
+++ resolved
@@ -147,12 +147,8 @@
                 Assert.True(deploymentListResult.Deployments[0].Properties.Parameters.Contains("mctest0101"));
                 Assert.Equal("RequestContent", deploymentGetResult.Deployment.Properties.DebugSetting.DeploymentDebugDetailLevel);
                 //stop the deployment
-<<<<<<< HEAD
-                if(deploymentGetResult.Deployment.Properties.ProvisioningState.Equals("Running"))
-=======
                 if(deploymentGetResult.Deployment.Properties.ProvisioningState.Equals("Running")
                     || deploymentGetResult.Deployment.Properties.ProvisioningState.Equals("Accepted"))
->>>>>>> 4aecb5af
                 {
                     client.Deployments.Cancel(groupName, deploymentName);
                 }
