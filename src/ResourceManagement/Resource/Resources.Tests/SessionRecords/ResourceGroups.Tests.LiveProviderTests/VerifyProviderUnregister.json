--- conflicted
+++ resolved
@@ -1,13 +1,8 @@
 {
   "Entries": [
     {
-<<<<<<< HEAD
-      "RequestUri": "/subscriptions/45c0ad46-ae3f-493e-91ce-9297e0953fc1/providers/microsoft.insights/register?api-version=2015-11-01",
-      "EncodedRequestUri": "L3N1YnNjcmlwdGlvbnMvNDVjMGFkNDYtYWUzZi00OTNlLTkxY2UtOTI5N2UwOTUzZmMxL3Byb3ZpZGVycy9taWNyb3NvZnQuaW5zaWdodHMvcmVnaXN0ZXI/YXBpLXZlcnNpb249MjAxNS0xMS0wMQ==",
-=======
       "RequestUri": "/subscriptions/38b598fc-e57a-423f-b2e7-dc0ddb631f1f/providers/microsoft.insights/register?api-version=2016-02-01",
       "EncodedRequestUri": "L3N1YnNjcmlwdGlvbnMvMzhiNTk4ZmMtZTU3YS00MjNmLWIyZTctZGMwZGRiNjMxZjFmL3Byb3ZpZGVycy9taWNyb3NvZnQuaW5zaWdodHMvcmVnaXN0ZXI/YXBpLXZlcnNpb249MjAxNi0wMi0wMQ==",
->>>>>>> 4aecb5af
       "RequestMethod": "POST",
       "RequestBody": "",
       "RequestHeaders": {
@@ -15,17 +10,10 @@
           "Microsoft.Azure.Management.Resources.ResourceManagementClient/2.0.0.0"
         ]
       },
-<<<<<<< HEAD
-      "ResponseBody": "{\r\n  \"id\": \"/subscriptions/45c0ad46-ae3f-493e-91ce-9297e0953fc1/providers/microsoft.insights\",\r\n  \"namespace\": \"microsoft.insights\",\r\n  \"authorization\": {\r\n    \"applicationId\": \"11c174dc-1945-4a9a-a36b-c79a0f246b9b\",\r\n    \"roleDefinitionId\": \"dd9d4347-f397-45f2-b538-85f21c90037b\"\r\n  },\r\n  \"resourceTypes\": [\r\n    {\r\n      \"resourceType\": \"components\",\r\n      \"locations\": [\r\n        \"Central US\"\r\n      ],\r\n      \"apiVersions\": [\r\n        \"2015-05-01\",\r\n        \"2014-08-01\",\r\n        \"2014-04-01\"\r\n      ],\r\n      \"capabilities\": \"CrossResourceGroupResourceMove, CrossSubscriptionResourceMove\"\r\n    },\r\n    {\r\n      \"resourceType\": \"webtests\",\r\n      \"locations\": [\r\n        \"Central US\"\r\n      ],\r\n      \"apiVersions\": [\r\n        \"2015-05-01\",\r\n        \"2014-08-01\",\r\n        \"2014-04-01\"\r\n      ],\r\n      \"capabilities\": \"CrossResourceGroupResourceMove, CrossSubscriptionResourceMove\"\r\n    },\r\n    {\r\n      \"resourceType\": \"queries\",\r\n      \"locations\": [\r\n        \"Central US\"\r\n      ],\r\n      \"apiVersions\": [\r\n        \"2015-05-01\",\r\n        \"2014-08-01\"\r\n      ]\r\n    },\r\n    {\r\n      \"resourceType\": \"alertrules\",\r\n      \"locations\": [\r\n        \"West US\",\r\n        \"East US\",\r\n        \"North Europe\",\r\n        \"West Europe\",\r\n        \"East Asia\",\r\n        \"Southeast Asia\",\r\n        \"Japan East\",\r\n        \"Japan West\",\r\n        \"North Central US\",\r\n        \"South Central US\",\r\n        \"East US 2\",\r\n        \"Central US\",\r\n        \"Australia East\",\r\n        \"Australia Southeast\",\r\n        \"Brazil South\"\r\n      ],\r\n      \"apiVersions\": [\r\n        \"2015-04-01\",\r\n        \"2014-04-01\"\r\n      ],\r\n      \"capabilities\": \"CrossResourceGroupResourceMove, CrossSubscriptionResourceMove\"\r\n    },\r\n    {\r\n      \"resourceType\": \"autoscalesettings\",\r\n      \"locations\": [\r\n        \"West US\",\r\n        \"East US\",\r\n        \"North Europe\",\r\n        \"West Europe\",\r\n        \"East Asia\",\r\n        \"Southeast Asia\",\r\n        \"Japan East\",\r\n        \"Japan West\",\r\n        \"North Central US\",\r\n        \"South Central US\",\r\n        \"East US 2\",\r\n        \"Central US\",\r\n        \"Australia East\",\r\n        \"Australia Southeast\",\r\n        \"Brazil South\"\r\n      ],\r\n      \"apiVersions\": [\r\n        \"2015-04-01\",\r\n        \"2014-04-01\"\r\n      ],\r\n      \"capabilities\": \"CrossResourceGroupResourceMove, CrossSubscriptionResourceMove\"\r\n    },\r\n    {\r\n      \"resourceType\": \"eventtypes\",\r\n      \"locations\": [],\r\n      \"apiVersions\": [\r\n        \"2015-04-01\",\r\n        \"2014-11-01\",\r\n        \"2014-04-01\"\r\n      ]\r\n    },\r\n    {\r\n      \"resourceType\": \"locations\",\r\n      \"locations\": [\r\n        \"East US\"\r\n      ],\r\n      \"apiVersions\": [\r\n        \"2015-04-01\",\r\n        \"2014-04-01\"\r\n      ]\r\n    },\r\n    {\r\n      \"resourceType\": \"locations/operationResults\",\r\n      \"locations\": [],\r\n      \"apiVersions\": [\r\n        \"2015-04-01\",\r\n        \"2014-04-01\"\r\n      ]\r\n    },\r\n    {\r\n      \"resourceType\": \"operations\",\r\n      \"locations\": [],\r\n      \"apiVersions\": [\r\n        \"2015-04-01\",\r\n        \"2014-06-01\",\r\n        \"2014-04-01\"\r\n      ]\r\n    },\r\n    {\r\n      \"resourceType\": \"automatedExportSettings\",\r\n      \"locations\": [\r\n        \"West US\",\r\n        \"East US\",\r\n        \"North Europe\",\r\n        \"West Europe\",\r\n        \"East Asia\",\r\n        \"Southeast Asia\",\r\n        \"Japan East\",\r\n        \"Japan West\",\r\n        \"North Central US\",\r\n        \"South Central US\",\r\n        \"East US 2\",\r\n        \"Central US\",\r\n        \"Australia East\",\r\n        \"Australia Southeast\",\r\n        \"Brazil South\"\r\n      ],\r\n      \"apiVersions\": [\r\n        \"2015-04-01\",\r\n        \"2014-04-01\"\r\n      ]\r\n    },\r\n    {\r\n      \"resourceType\": \"diagnosticSettings\",\r\n      \"locations\": [\r\n        \"West US\",\r\n        \"East US\",\r\n        \"North Europe\",\r\n        \"West Europe\",\r\n        \"East Asia\",\r\n        \"Southeast Asia\",\r\n        \"Japan East\",\r\n        \"Japan West\",\r\n        \"North Central US\",\r\n        \"South Central US\",\r\n        \"East US 2\",\r\n        \"Central US\",\r\n        \"Australia East\",\r\n        \"Australia Southeast\",\r\n        \"Brazil South\",\r\n        \"South India\",\r\n        \"Central India\",\r\n        \"West India\"\r\n      ],\r\n      \"apiVersions\": [\r\n        \"2015-07-01\"\r\n      ]\r\n    },\r\n    {\r\n      \"resourceType\": \"metricDefinitions\",\r\n      \"locations\": [\r\n        \"West US\",\r\n        \"East US\",\r\n        \"North Europe\",\r\n        \"West Europe\",\r\n        \"East Asia\",\r\n        \"Southeast Asia\",\r\n        \"Japan East\",\r\n        \"Japan West\",\r\n        \"North Central US\",\r\n        \"South Central US\",\r\n        \"East US 2\",\r\n        \"Central US\",\r\n        \"Australia East\",\r\n        \"Australia Southeast\",\r\n        \"Brazil South\",\r\n        \"South India\",\r\n        \"Central India\",\r\n        \"West India\"\r\n      ],\r\n      \"apiVersions\": [\r\n        \"2015-07-01\"\r\n      ]\r\n    },\r\n    {\r\n      \"resourceType\": \"logDefinitions\",\r\n      \"locations\": [\r\n        \"West US\",\r\n        \"East US\",\r\n        \"North Europe\",\r\n        \"West Europe\",\r\n        \"East Asia\",\r\n        \"Southeast Asia\",\r\n        \"Japan East\",\r\n        \"Japan West\",\r\n        \"North Central US\",\r\n        \"South Central US\",\r\n        \"East US 2\",\r\n        \"Central US\",\r\n        \"Australia East\",\r\n        \"Australia Southeast\",\r\n        \"Brazil South\",\r\n        \"South India\",\r\n        \"Central India\",\r\n        \"West India\"\r\n      ],\r\n      \"apiVersions\": [\r\n        \"2015-07-01\"\r\n      ]\r\n    }\r\n  ],\r\n  \"registrationState\": \"Registered\"\r\n}",
-      "ResponseHeaders": {
-        "Content-Length": [
-          "3307"
-=======
       "ResponseBody": "{\r\n  \"id\": \"/subscriptions/38b598fc-e57a-423f-b2e7-dc0ddb631f1f/providers/microsoft.insights\",\r\n  \"namespace\": \"microsoft.insights\",\r\n  \"authorization\": {\r\n    \"applicationId\": \"11c174dc-1945-4a9a-a36b-c79a0f246b9b\",\r\n    \"roleDefinitionId\": \"dd9d4347-f397-45f2-b538-85f21c90037b\"\r\n  },\r\n  \"resourceTypes\": [\r\n    {\r\n      \"resourceType\": \"components\",\r\n      \"locations\": [\r\n        \"Central US\"\r\n      ],\r\n      \"apiVersions\": [\r\n        \"2015-05-01\",\r\n        \"2014-08-01\",\r\n        \"2014-04-01\"\r\n      ],\r\n      \"capabilities\": \"CrossResourceGroupResourceMove, CrossSubscriptionResourceMove\"\r\n    },\r\n    {\r\n      \"resourceType\": \"webtests\",\r\n      \"locations\": [\r\n        \"Central US\"\r\n      ],\r\n      \"apiVersions\": [\r\n        \"2015-05-01\",\r\n        \"2014-08-01\",\r\n        \"2014-04-01\"\r\n      ],\r\n      \"capabilities\": \"CrossResourceGroupResourceMove, CrossSubscriptionResourceMove\"\r\n    },\r\n    {\r\n      \"resourceType\": \"queries\",\r\n      \"locations\": [\r\n        \"Central US\"\r\n      ],\r\n      \"apiVersions\": [\r\n        \"2015-05-01\",\r\n        \"2014-08-01\"\r\n      ]\r\n    },\r\n    {\r\n      \"resourceType\": \"alertrules\",\r\n      \"locations\": [\r\n        \"West US\",\r\n        \"East US\",\r\n        \"North Europe\",\r\n        \"West Europe\",\r\n        \"East Asia\",\r\n        \"Southeast Asia\",\r\n        \"Japan East\",\r\n        \"Japan West\",\r\n        \"North Central US\",\r\n        \"South Central US\",\r\n        \"East US 2\",\r\n        \"Central US\",\r\n        \"Brazil South\"\r\n      ],\r\n      \"apiVersions\": [\r\n        \"2016-03-01\",\r\n        \"2015-04-01\",\r\n        \"2014-04-01\"\r\n      ],\r\n      \"capabilities\": \"CrossResourceGroupResourceMove, CrossSubscriptionResourceMove\"\r\n    },\r\n    {\r\n      \"resourceType\": \"autoscalesettings\",\r\n      \"locations\": [\r\n        \"West US\",\r\n        \"East US\",\r\n        \"North Europe\",\r\n        \"West Europe\",\r\n        \"East Asia\",\r\n        \"Southeast Asia\",\r\n        \"Japan East\",\r\n        \"Japan West\",\r\n        \"North Central US\",\r\n        \"South Central US\",\r\n        \"East US 2\",\r\n        \"Central US\",\r\n        \"Brazil South\"\r\n      ],\r\n      \"apiVersions\": [\r\n        \"2015-04-01\",\r\n        \"2014-04-01\"\r\n      ],\r\n      \"capabilities\": \"CrossResourceGroupResourceMove, CrossSubscriptionResourceMove\"\r\n    },\r\n    {\r\n      \"resourceType\": \"eventtypes\",\r\n      \"locations\": [],\r\n      \"apiVersions\": [\r\n        \"2015-04-01\",\r\n        \"2014-11-01\",\r\n        \"2014-04-01\"\r\n      ]\r\n    },\r\n    {\r\n      \"resourceType\": \"locations\",\r\n      \"locations\": [\r\n        \"East US\"\r\n      ],\r\n      \"apiVersions\": [\r\n        \"2015-04-01\",\r\n        \"2014-04-01\"\r\n      ]\r\n    },\r\n    {\r\n      \"resourceType\": \"locations/operationResults\",\r\n      \"locations\": [],\r\n      \"apiVersions\": [\r\n        \"2015-04-01\",\r\n        \"2014-04-01\"\r\n      ]\r\n    },\r\n    {\r\n      \"resourceType\": \"operations\",\r\n      \"locations\": [],\r\n      \"apiVersions\": [\r\n        \"2015-04-01\",\r\n        \"2014-06-01\",\r\n        \"2014-04-01\"\r\n      ]\r\n    },\r\n    {\r\n      \"resourceType\": \"automatedExportSettings\",\r\n      \"locations\": [\r\n        \"West US\",\r\n        \"East US\",\r\n        \"North Europe\",\r\n        \"West Europe\",\r\n        \"East Asia\",\r\n        \"Southeast Asia\",\r\n        \"Japan East\",\r\n        \"Japan West\",\r\n        \"North Central US\",\r\n        \"South Central US\",\r\n        \"East US 2\",\r\n        \"Central US\",\r\n        \"Brazil South\"\r\n      ],\r\n      \"apiVersions\": [\r\n        \"2015-04-01\",\r\n        \"2014-04-01\"\r\n      ]\r\n    },\r\n    {\r\n      \"resourceType\": \"diagnosticSettings\",\r\n      \"locations\": [\r\n        \"West US\",\r\n        \"East US\",\r\n        \"North Europe\",\r\n        \"West Europe\",\r\n        \"East Asia\",\r\n        \"Southeast Asia\",\r\n        \"Japan East\",\r\n        \"Japan West\",\r\n        \"North Central US\",\r\n        \"South Central US\",\r\n        \"East US 2\",\r\n        \"Central US\",\r\n        \"Brazil South\"\r\n      ],\r\n      \"apiVersions\": [\r\n        \"2015-07-01\"\r\n      ]\r\n    },\r\n    {\r\n      \"resourceType\": \"metricDefinitions\",\r\n      \"locations\": [\r\n        \"West US\",\r\n        \"East US\",\r\n        \"North Europe\",\r\n        \"West Europe\",\r\n        \"East Asia\",\r\n        \"Southeast Asia\",\r\n        \"Japan East\",\r\n        \"Japan West\",\r\n        \"North Central US\",\r\n        \"South Central US\",\r\n        \"East US 2\",\r\n        \"Central US\",\r\n        \"Brazil South\"\r\n      ],\r\n      \"apiVersions\": [\r\n        \"2015-07-01\"\r\n      ]\r\n    },\r\n    {\r\n      \"resourceType\": \"logDefinitions\",\r\n      \"locations\": [\r\n        \"West US\",\r\n        \"East US\",\r\n        \"North Europe\",\r\n        \"West Europe\",\r\n        \"East Asia\",\r\n        \"Southeast Asia\",\r\n        \"Japan East\",\r\n        \"Japan West\",\r\n        \"North Central US\",\r\n        \"South Central US\",\r\n        \"East US 2\",\r\n        \"Central US\",\r\n        \"Brazil South\"\r\n      ],\r\n      \"apiVersions\": [\r\n        \"2015-07-01\"\r\n      ]\r\n    },\r\n    {\r\n      \"resourceType\": \"eventCategories\",\r\n      \"locations\": [],\r\n      \"apiVersions\": [\r\n        \"2015-04-01\"\r\n      ]\r\n    }\r\n  ],\r\n  \"registrationState\": \"Registered\"\r\n}",
       "ResponseHeaders": {
         "Content-Length": [
           "3036"
->>>>>>> 4aecb5af
         ],
         "Content-Type": [
           "application/json; charset=utf-8"
@@ -37,18 +25,6 @@
           "no-cache"
         ],
         "x-ms-ratelimit-remaining-subscription-writes": [
-<<<<<<< HEAD
-          "1198"
-        ],
-        "x-ms-request-id": [
-          "df26f97d-a035-4394-ae09-ab5735eb1e8f"
-        ],
-        "x-ms-correlation-request-id": [
-          "df26f97d-a035-4394-ae09-ab5735eb1e8f"
-        ],
-        "x-ms-routing-request-id": [
-          "CENTRALUS:20160124T001119Z:df26f97d-a035-4394-ae09-ab5735eb1e8f"
-=======
           "1199"
         ],
         "x-ms-request-id": [
@@ -59,32 +35,22 @@
         ],
         "x-ms-routing-request-id": [
           "CENTRALUS:20160308T032018Z:84aafab5-3f1d-455a-bcdc-69fbc76a41a5"
->>>>>>> 4aecb5af
-        ],
-        "Strict-Transport-Security": [
-          "max-age=31536000; includeSubDomains"
-        ],
-        "Cache-Control": [
-          "no-cache"
-        ],
-        "Date": [
-<<<<<<< HEAD
-          "Sun, 24 Jan 2016 00:11:19 GMT"
-=======
+        ],
+        "Strict-Transport-Security": [
+          "max-age=31536000; includeSubDomains"
+        ],
+        "Cache-Control": [
+          "no-cache"
+        ],
+        "Date": [
           "Tue, 08 Mar 2016 03:20:18 GMT"
->>>>>>> 4aecb5af
         ]
       },
       "StatusCode": 200
     },
     {
-<<<<<<< HEAD
-      "RequestUri": "/subscriptions/45c0ad46-ae3f-493e-91ce-9297e0953fc1/providers/microsoft.insights?api-version=2015-11-01",
-      "EncodedRequestUri": "L3N1YnNjcmlwdGlvbnMvNDVjMGFkNDYtYWUzZi00OTNlLTkxY2UtOTI5N2UwOTUzZmMxL3Byb3ZpZGVycy9taWNyb3NvZnQuaW5zaWdodHM/YXBpLXZlcnNpb249MjAxNS0xMS0wMQ==",
-=======
       "RequestUri": "/subscriptions/38b598fc-e57a-423f-b2e7-dc0ddb631f1f/providers/microsoft.insights?api-version=2016-02-01",
       "EncodedRequestUri": "L3N1YnNjcmlwdGlvbnMvMzhiNTk4ZmMtZTU3YS00MjNmLWIyZTctZGMwZGRiNjMxZjFmL3Byb3ZpZGVycy9taWNyb3NvZnQuaW5zaWdodHM/YXBpLXZlcnNpb249MjAxNi0wMi0wMQ==",
->>>>>>> 4aecb5af
       "RequestMethod": "GET",
       "RequestBody": "",
       "RequestHeaders": {
@@ -92,17 +58,10 @@
           "Microsoft.Azure.Management.Resources.ResourceManagementClient/2.0.0.0"
         ]
       },
-<<<<<<< HEAD
-      "ResponseBody": "{\r\n  \"id\": \"/subscriptions/45c0ad46-ae3f-493e-91ce-9297e0953fc1/providers/microsoft.insights\",\r\n  \"namespace\": \"microsoft.insights\",\r\n  \"authorization\": {\r\n    \"applicationId\": \"11c174dc-1945-4a9a-a36b-c79a0f246b9b\",\r\n    \"roleDefinitionId\": \"dd9d4347-f397-45f2-b538-85f21c90037b\"\r\n  },\r\n  \"resourceTypes\": [\r\n    {\r\n      \"resourceType\": \"components\",\r\n      \"locations\": [\r\n        \"Central US\"\r\n      ],\r\n      \"apiVersions\": [\r\n        \"2015-05-01\",\r\n        \"2014-08-01\",\r\n        \"2014-04-01\"\r\n      ],\r\n      \"capabilities\": \"CrossResourceGroupResourceMove, CrossSubscriptionResourceMove\"\r\n    },\r\n    {\r\n      \"resourceType\": \"webtests\",\r\n      \"locations\": [\r\n        \"Central US\"\r\n      ],\r\n      \"apiVersions\": [\r\n        \"2015-05-01\",\r\n        \"2014-08-01\",\r\n        \"2014-04-01\"\r\n      ],\r\n      \"capabilities\": \"CrossResourceGroupResourceMove, CrossSubscriptionResourceMove\"\r\n    },\r\n    {\r\n      \"resourceType\": \"queries\",\r\n      \"locations\": [\r\n        \"Central US\"\r\n      ],\r\n      \"apiVersions\": [\r\n        \"2015-05-01\",\r\n        \"2014-08-01\"\r\n      ]\r\n    },\r\n    {\r\n      \"resourceType\": \"alertrules\",\r\n      \"locations\": [\r\n        \"West US\",\r\n        \"East US\",\r\n        \"North Europe\",\r\n        \"West Europe\",\r\n        \"East Asia\",\r\n        \"Southeast Asia\",\r\n        \"Japan East\",\r\n        \"Japan West\",\r\n        \"North Central US\",\r\n        \"South Central US\",\r\n        \"East US 2\",\r\n        \"Central US\",\r\n        \"Australia East\",\r\n        \"Australia Southeast\",\r\n        \"Brazil South\"\r\n      ],\r\n      \"apiVersions\": [\r\n        \"2015-04-01\",\r\n        \"2014-04-01\"\r\n      ],\r\n      \"capabilities\": \"CrossResourceGroupResourceMove, CrossSubscriptionResourceMove\"\r\n    },\r\n    {\r\n      \"resourceType\": \"autoscalesettings\",\r\n      \"locations\": [\r\n        \"West US\",\r\n        \"East US\",\r\n        \"North Europe\",\r\n        \"West Europe\",\r\n        \"East Asia\",\r\n        \"Southeast Asia\",\r\n        \"Japan East\",\r\n        \"Japan West\",\r\n        \"North Central US\",\r\n        \"South Central US\",\r\n        \"East US 2\",\r\n        \"Central US\",\r\n        \"Australia East\",\r\n        \"Australia Southeast\",\r\n        \"Brazil South\"\r\n      ],\r\n      \"apiVersions\": [\r\n        \"2015-04-01\",\r\n        \"2014-04-01\"\r\n      ],\r\n      \"capabilities\": \"CrossResourceGroupResourceMove, CrossSubscriptionResourceMove\"\r\n    },\r\n    {\r\n      \"resourceType\": \"eventtypes\",\r\n      \"locations\": [],\r\n      \"apiVersions\": [\r\n        \"2015-04-01\",\r\n        \"2014-11-01\",\r\n        \"2014-04-01\"\r\n      ]\r\n    },\r\n    {\r\n      \"resourceType\": \"locations\",\r\n      \"locations\": [\r\n        \"East US\"\r\n      ],\r\n      \"apiVersions\": [\r\n        \"2015-04-01\",\r\n        \"2014-04-01\"\r\n      ]\r\n    },\r\n    {\r\n      \"resourceType\": \"locations/operationResults\",\r\n      \"locations\": [],\r\n      \"apiVersions\": [\r\n        \"2015-04-01\",\r\n        \"2014-04-01\"\r\n      ]\r\n    },\r\n    {\r\n      \"resourceType\": \"operations\",\r\n      \"locations\": [],\r\n      \"apiVersions\": [\r\n        \"2015-04-01\",\r\n        \"2014-06-01\",\r\n        \"2014-04-01\"\r\n      ]\r\n    },\r\n    {\r\n      \"resourceType\": \"automatedExportSettings\",\r\n      \"locations\": [\r\n        \"West US\",\r\n        \"East US\",\r\n        \"North Europe\",\r\n        \"West Europe\",\r\n        \"East Asia\",\r\n        \"Southeast Asia\",\r\n        \"Japan East\",\r\n        \"Japan West\",\r\n        \"North Central US\",\r\n        \"South Central US\",\r\n        \"East US 2\",\r\n        \"Central US\",\r\n        \"Australia East\",\r\n        \"Australia Southeast\",\r\n        \"Brazil South\"\r\n      ],\r\n      \"apiVersions\": [\r\n        \"2015-04-01\",\r\n        \"2014-04-01\"\r\n      ]\r\n    },\r\n    {\r\n      \"resourceType\": \"diagnosticSettings\",\r\n      \"locations\": [\r\n        \"West US\",\r\n        \"East US\",\r\n        \"North Europe\",\r\n        \"West Europe\",\r\n        \"East Asia\",\r\n        \"Southeast Asia\",\r\n        \"Japan East\",\r\n        \"Japan West\",\r\n        \"North Central US\",\r\n        \"South Central US\",\r\n        \"East US 2\",\r\n        \"Central US\",\r\n        \"Australia East\",\r\n        \"Australia Southeast\",\r\n        \"Brazil South\",\r\n        \"South India\",\r\n        \"Central India\",\r\n        \"West India\"\r\n      ],\r\n      \"apiVersions\": [\r\n        \"2015-07-01\"\r\n      ]\r\n    },\r\n    {\r\n      \"resourceType\": \"metricDefinitions\",\r\n      \"locations\": [\r\n        \"West US\",\r\n        \"East US\",\r\n        \"North Europe\",\r\n        \"West Europe\",\r\n        \"East Asia\",\r\n        \"Southeast Asia\",\r\n        \"Japan East\",\r\n        \"Japan West\",\r\n        \"North Central US\",\r\n        \"South Central US\",\r\n        \"East US 2\",\r\n        \"Central US\",\r\n        \"Australia East\",\r\n        \"Australia Southeast\",\r\n        \"Brazil South\",\r\n        \"South India\",\r\n        \"Central India\",\r\n        \"West India\"\r\n      ],\r\n      \"apiVersions\": [\r\n        \"2015-07-01\"\r\n      ]\r\n    },\r\n    {\r\n      \"resourceType\": \"logDefinitions\",\r\n      \"locations\": [\r\n        \"West US\",\r\n        \"East US\",\r\n        \"North Europe\",\r\n        \"West Europe\",\r\n        \"East Asia\",\r\n        \"Southeast Asia\",\r\n        \"Japan East\",\r\n        \"Japan West\",\r\n        \"North Central US\",\r\n        \"South Central US\",\r\n        \"East US 2\",\r\n        \"Central US\",\r\n        \"Australia East\",\r\n        \"Australia Southeast\",\r\n        \"Brazil South\",\r\n        \"South India\",\r\n        \"Central India\",\r\n        \"West India\"\r\n      ],\r\n      \"apiVersions\": [\r\n        \"2015-07-01\"\r\n      ]\r\n    }\r\n  ],\r\n  \"registrationState\": \"Registered\"\r\n}",
-      "ResponseHeaders": {
-        "Content-Length": [
-          "3307"
-=======
       "ResponseBody": "{\r\n  \"id\": \"/subscriptions/38b598fc-e57a-423f-b2e7-dc0ddb631f1f/providers/microsoft.insights\",\r\n  \"namespace\": \"microsoft.insights\",\r\n  \"authorization\": {\r\n    \"applicationId\": \"11c174dc-1945-4a9a-a36b-c79a0f246b9b\",\r\n    \"roleDefinitionId\": \"dd9d4347-f397-45f2-b538-85f21c90037b\"\r\n  },\r\n  \"resourceTypes\": [\r\n    {\r\n      \"resourceType\": \"components\",\r\n      \"locations\": [\r\n        \"Central US\"\r\n      ],\r\n      \"apiVersions\": [\r\n        \"2015-05-01\",\r\n        \"2014-08-01\",\r\n        \"2014-04-01\"\r\n      ],\r\n      \"capabilities\": \"CrossResourceGroupResourceMove, CrossSubscriptionResourceMove\"\r\n    },\r\n    {\r\n      \"resourceType\": \"webtests\",\r\n      \"locations\": [\r\n        \"Central US\"\r\n      ],\r\n      \"apiVersions\": [\r\n        \"2015-05-01\",\r\n        \"2014-08-01\",\r\n        \"2014-04-01\"\r\n      ],\r\n      \"capabilities\": \"CrossResourceGroupResourceMove, CrossSubscriptionResourceMove\"\r\n    },\r\n    {\r\n      \"resourceType\": \"queries\",\r\n      \"locations\": [\r\n        \"Central US\"\r\n      ],\r\n      \"apiVersions\": [\r\n        \"2015-05-01\",\r\n        \"2014-08-01\"\r\n      ]\r\n    },\r\n    {\r\n      \"resourceType\": \"alertrules\",\r\n      \"locations\": [\r\n        \"West US\",\r\n        \"East US\",\r\n        \"North Europe\",\r\n        \"West Europe\",\r\n        \"East Asia\",\r\n        \"Southeast Asia\",\r\n        \"Japan East\",\r\n        \"Japan West\",\r\n        \"North Central US\",\r\n        \"South Central US\",\r\n        \"East US 2\",\r\n        \"Central US\",\r\n        \"Brazil South\"\r\n      ],\r\n      \"apiVersions\": [\r\n        \"2016-03-01\",\r\n        \"2015-04-01\",\r\n        \"2014-04-01\"\r\n      ],\r\n      \"capabilities\": \"CrossResourceGroupResourceMove, CrossSubscriptionResourceMove\"\r\n    },\r\n    {\r\n      \"resourceType\": \"autoscalesettings\",\r\n      \"locations\": [\r\n        \"West US\",\r\n        \"East US\",\r\n        \"North Europe\",\r\n        \"West Europe\",\r\n        \"East Asia\",\r\n        \"Southeast Asia\",\r\n        \"Japan East\",\r\n        \"Japan West\",\r\n        \"North Central US\",\r\n        \"South Central US\",\r\n        \"East US 2\",\r\n        \"Central US\",\r\n        \"Brazil South\"\r\n      ],\r\n      \"apiVersions\": [\r\n        \"2015-04-01\",\r\n        \"2014-04-01\"\r\n      ],\r\n      \"capabilities\": \"CrossResourceGroupResourceMove, CrossSubscriptionResourceMove\"\r\n    },\r\n    {\r\n      \"resourceType\": \"eventtypes\",\r\n      \"locations\": [],\r\n      \"apiVersions\": [\r\n        \"2015-04-01\",\r\n        \"2014-11-01\",\r\n        \"2014-04-01\"\r\n      ]\r\n    },\r\n    {\r\n      \"resourceType\": \"locations\",\r\n      \"locations\": [\r\n        \"East US\"\r\n      ],\r\n      \"apiVersions\": [\r\n        \"2015-04-01\",\r\n        \"2014-04-01\"\r\n      ]\r\n    },\r\n    {\r\n      \"resourceType\": \"locations/operationResults\",\r\n      \"locations\": [],\r\n      \"apiVersions\": [\r\n        \"2015-04-01\",\r\n        \"2014-04-01\"\r\n      ]\r\n    },\r\n    {\r\n      \"resourceType\": \"operations\",\r\n      \"locations\": [],\r\n      \"apiVersions\": [\r\n        \"2015-04-01\",\r\n        \"2014-06-01\",\r\n        \"2014-04-01\"\r\n      ]\r\n    },\r\n    {\r\n      \"resourceType\": \"automatedExportSettings\",\r\n      \"locations\": [\r\n        \"West US\",\r\n        \"East US\",\r\n        \"North Europe\",\r\n        \"West Europe\",\r\n        \"East Asia\",\r\n        \"Southeast Asia\",\r\n        \"Japan East\",\r\n        \"Japan West\",\r\n        \"North Central US\",\r\n        \"South Central US\",\r\n        \"East US 2\",\r\n        \"Central US\",\r\n        \"Brazil South\"\r\n      ],\r\n      \"apiVersions\": [\r\n        \"2015-04-01\",\r\n        \"2014-04-01\"\r\n      ]\r\n    },\r\n    {\r\n      \"resourceType\": \"diagnosticSettings\",\r\n      \"locations\": [\r\n        \"West US\",\r\n        \"East US\",\r\n        \"North Europe\",\r\n        \"West Europe\",\r\n        \"East Asia\",\r\n        \"Southeast Asia\",\r\n        \"Japan East\",\r\n        \"Japan West\",\r\n        \"North Central US\",\r\n        \"South Central US\",\r\n        \"East US 2\",\r\n        \"Central US\",\r\n        \"Brazil South\"\r\n      ],\r\n      \"apiVersions\": [\r\n        \"2015-07-01\"\r\n      ]\r\n    },\r\n    {\r\n      \"resourceType\": \"metricDefinitions\",\r\n      \"locations\": [\r\n        \"West US\",\r\n        \"East US\",\r\n        \"North Europe\",\r\n        \"West Europe\",\r\n        \"East Asia\",\r\n        \"Southeast Asia\",\r\n        \"Japan East\",\r\n        \"Japan West\",\r\n        \"North Central US\",\r\n        \"South Central US\",\r\n        \"East US 2\",\r\n        \"Central US\",\r\n        \"Brazil South\"\r\n      ],\r\n      \"apiVersions\": [\r\n        \"2015-07-01\"\r\n      ]\r\n    },\r\n    {\r\n      \"resourceType\": \"logDefinitions\",\r\n      \"locations\": [\r\n        \"West US\",\r\n        \"East US\",\r\n        \"North Europe\",\r\n        \"West Europe\",\r\n        \"East Asia\",\r\n        \"Southeast Asia\",\r\n        \"Japan East\",\r\n        \"Japan West\",\r\n        \"North Central US\",\r\n        \"South Central US\",\r\n        \"East US 2\",\r\n        \"Central US\",\r\n        \"Brazil South\"\r\n      ],\r\n      \"apiVersions\": [\r\n        \"2015-07-01\"\r\n      ]\r\n    },\r\n    {\r\n      \"resourceType\": \"eventCategories\",\r\n      \"locations\": [],\r\n      \"apiVersions\": [\r\n        \"2015-04-01\"\r\n      ]\r\n    }\r\n  ],\r\n  \"registrationState\": \"Registered\"\r\n}",
       "ResponseHeaders": {
         "Content-Length": [
           "3036"
->>>>>>> 4aecb5af
         ],
         "Content-Type": [
           "application/json; charset=utf-8"
@@ -114,18 +73,6 @@
           "no-cache"
         ],
         "x-ms-ratelimit-remaining-subscription-reads": [
-<<<<<<< HEAD
-          "14971"
-        ],
-        "x-ms-request-id": [
-          "90bcbe28-f349-49fe-9dbf-c086dd72da99"
-        ],
-        "x-ms-correlation-request-id": [
-          "90bcbe28-f349-49fe-9dbf-c086dd72da99"
-        ],
-        "x-ms-routing-request-id": [
-          "CENTRALUS:20160124T001119Z:90bcbe28-f349-49fe-9dbf-c086dd72da99"
-=======
           "14998"
         ],
         "x-ms-request-id": [
@@ -136,32 +83,22 @@
         ],
         "x-ms-routing-request-id": [
           "CENTRALUS:20160308T032018Z:e9b85050-70a6-404d-a3e5-9e5c1fb4acf2"
->>>>>>> 4aecb5af
-        ],
-        "Strict-Transport-Security": [
-          "max-age=31536000; includeSubDomains"
-        ],
-        "Cache-Control": [
-          "no-cache"
-        ],
-        "Date": [
-<<<<<<< HEAD
-          "Sun, 24 Jan 2016 00:11:19 GMT"
-=======
+        ],
+        "Strict-Transport-Security": [
+          "max-age=31536000; includeSubDomains"
+        ],
+        "Cache-Control": [
+          "no-cache"
+        ],
+        "Date": [
           "Tue, 08 Mar 2016 03:20:18 GMT"
->>>>>>> 4aecb5af
         ]
       },
       "StatusCode": 200
     },
     {
-<<<<<<< HEAD
-      "RequestUri": "/subscriptions/45c0ad46-ae3f-493e-91ce-9297e0953fc1/providers/microsoft.insights?api-version=2015-11-01",
-      "EncodedRequestUri": "L3N1YnNjcmlwdGlvbnMvNDVjMGFkNDYtYWUzZi00OTNlLTkxY2UtOTI5N2UwOTUzZmMxL3Byb3ZpZGVycy9taWNyb3NvZnQuaW5zaWdodHM/YXBpLXZlcnNpb249MjAxNS0xMS0wMQ==",
-=======
       "RequestUri": "/subscriptions/38b598fc-e57a-423f-b2e7-dc0ddb631f1f/providers/microsoft.insights?api-version=2016-02-01",
       "EncodedRequestUri": "L3N1YnNjcmlwdGlvbnMvMzhiNTk4ZmMtZTU3YS00MjNmLWIyZTctZGMwZGRiNjMxZjFmL3Byb3ZpZGVycy9taWNyb3NvZnQuaW5zaWdodHM/YXBpLXZlcnNpb249MjAxNi0wMi0wMQ==",
->>>>>>> 4aecb5af
       "RequestMethod": "GET",
       "RequestBody": "",
       "RequestHeaders": {
@@ -169,17 +106,10 @@
           "Microsoft.Azure.Management.Resources.ResourceManagementClient/2.0.0.0"
         ]
       },
-<<<<<<< HEAD
-      "ResponseBody": "{\r\n  \"id\": \"/subscriptions/45c0ad46-ae3f-493e-91ce-9297e0953fc1/providers/microsoft.insights\",\r\n  \"namespace\": \"microsoft.insights\",\r\n  \"authorization\": {\r\n    \"applicationId\": \"11c174dc-1945-4a9a-a36b-c79a0f246b9b\",\r\n    \"roleDefinitionId\": \"dd9d4347-f397-45f2-b538-85f21c90037b\"\r\n  },\r\n  \"resourceTypes\": [\r\n    {\r\n      \"resourceType\": \"components\",\r\n      \"locations\": [\r\n        \"Central US\"\r\n      ],\r\n      \"apiVersions\": [\r\n        \"2015-05-01\",\r\n        \"2014-08-01\",\r\n        \"2014-04-01\"\r\n      ],\r\n      \"capabilities\": \"CrossResourceGroupResourceMove, CrossSubscriptionResourceMove\"\r\n    },\r\n    {\r\n      \"resourceType\": \"webtests\",\r\n      \"locations\": [\r\n        \"Central US\"\r\n      ],\r\n      \"apiVersions\": [\r\n        \"2015-05-01\",\r\n        \"2014-08-01\",\r\n        \"2014-04-01\"\r\n      ],\r\n      \"capabilities\": \"CrossResourceGroupResourceMove, CrossSubscriptionResourceMove\"\r\n    },\r\n    {\r\n      \"resourceType\": \"queries\",\r\n      \"locations\": [\r\n        \"Central US\"\r\n      ],\r\n      \"apiVersions\": [\r\n        \"2015-05-01\",\r\n        \"2014-08-01\"\r\n      ]\r\n    },\r\n    {\r\n      \"resourceType\": \"alertrules\",\r\n      \"locations\": [\r\n        \"West US\",\r\n        \"East US\",\r\n        \"North Europe\",\r\n        \"West Europe\",\r\n        \"East Asia\",\r\n        \"Southeast Asia\",\r\n        \"Japan East\",\r\n        \"Japan West\",\r\n        \"North Central US\",\r\n        \"South Central US\",\r\n        \"East US 2\",\r\n        \"Central US\",\r\n        \"Australia East\",\r\n        \"Australia Southeast\",\r\n        \"Brazil South\"\r\n      ],\r\n      \"apiVersions\": [\r\n        \"2015-04-01\",\r\n        \"2014-04-01\"\r\n      ],\r\n      \"capabilities\": \"CrossResourceGroupResourceMove, CrossSubscriptionResourceMove\"\r\n    },\r\n    {\r\n      \"resourceType\": \"autoscalesettings\",\r\n      \"locations\": [\r\n        \"West US\",\r\n        \"East US\",\r\n        \"North Europe\",\r\n        \"West Europe\",\r\n        \"East Asia\",\r\n        \"Southeast Asia\",\r\n        \"Japan East\",\r\n        \"Japan West\",\r\n        \"North Central US\",\r\n        \"South Central US\",\r\n        \"East US 2\",\r\n        \"Central US\",\r\n        \"Australia East\",\r\n        \"Australia Southeast\",\r\n        \"Brazil South\"\r\n      ],\r\n      \"apiVersions\": [\r\n        \"2015-04-01\",\r\n        \"2014-04-01\"\r\n      ],\r\n      \"capabilities\": \"CrossResourceGroupResourceMove, CrossSubscriptionResourceMove\"\r\n    },\r\n    {\r\n      \"resourceType\": \"eventtypes\",\r\n      \"locations\": [],\r\n      \"apiVersions\": [\r\n        \"2015-04-01\",\r\n        \"2014-11-01\",\r\n        \"2014-04-01\"\r\n      ]\r\n    },\r\n    {\r\n      \"resourceType\": \"locations\",\r\n      \"locations\": [\r\n        \"East US\"\r\n      ],\r\n      \"apiVersions\": [\r\n        \"2015-04-01\",\r\n        \"2014-04-01\"\r\n      ]\r\n    },\r\n    {\r\n      \"resourceType\": \"locations/operationResults\",\r\n      \"locations\": [],\r\n      \"apiVersions\": [\r\n        \"2015-04-01\",\r\n        \"2014-04-01\"\r\n      ]\r\n    },\r\n    {\r\n      \"resourceType\": \"operations\",\r\n      \"locations\": [],\r\n      \"apiVersions\": [\r\n        \"2015-04-01\",\r\n        \"2014-06-01\",\r\n        \"2014-04-01\"\r\n      ]\r\n    },\r\n    {\r\n      \"resourceType\": \"automatedExportSettings\",\r\n      \"locations\": [\r\n        \"West US\",\r\n        \"East US\",\r\n        \"North Europe\",\r\n        \"West Europe\",\r\n        \"East Asia\",\r\n        \"Southeast Asia\",\r\n        \"Japan East\",\r\n        \"Japan West\",\r\n        \"North Central US\",\r\n        \"South Central US\",\r\n        \"East US 2\",\r\n        \"Central US\",\r\n        \"Australia East\",\r\n        \"Australia Southeast\",\r\n        \"Brazil South\"\r\n      ],\r\n      \"apiVersions\": [\r\n        \"2015-04-01\",\r\n        \"2014-04-01\"\r\n      ]\r\n    },\r\n    {\r\n      \"resourceType\": \"diagnosticSettings\",\r\n      \"locations\": [\r\n        \"West US\",\r\n        \"East US\",\r\n        \"North Europe\",\r\n        \"West Europe\",\r\n        \"East Asia\",\r\n        \"Southeast Asia\",\r\n        \"Japan East\",\r\n        \"Japan West\",\r\n        \"North Central US\",\r\n        \"South Central US\",\r\n        \"East US 2\",\r\n        \"Central US\",\r\n        \"Australia East\",\r\n        \"Australia Southeast\",\r\n        \"Brazil South\",\r\n        \"South India\",\r\n        \"Central India\",\r\n        \"West India\"\r\n      ],\r\n      \"apiVersions\": [\r\n        \"2015-07-01\"\r\n      ]\r\n    },\r\n    {\r\n      \"resourceType\": \"metricDefinitions\",\r\n      \"locations\": [\r\n        \"West US\",\r\n        \"East US\",\r\n        \"North Europe\",\r\n        \"West Europe\",\r\n        \"East Asia\",\r\n        \"Southeast Asia\",\r\n        \"Japan East\",\r\n        \"Japan West\",\r\n        \"North Central US\",\r\n        \"South Central US\",\r\n        \"East US 2\",\r\n        \"Central US\",\r\n        \"Australia East\",\r\n        \"Australia Southeast\",\r\n        \"Brazil South\",\r\n        \"South India\",\r\n        \"Central India\",\r\n        \"West India\"\r\n      ],\r\n      \"apiVersions\": [\r\n        \"2015-07-01\"\r\n      ]\r\n    },\r\n    {\r\n      \"resourceType\": \"logDefinitions\",\r\n      \"locations\": [\r\n        \"West US\",\r\n        \"East US\",\r\n        \"North Europe\",\r\n        \"West Europe\",\r\n        \"East Asia\",\r\n        \"Southeast Asia\",\r\n        \"Japan East\",\r\n        \"Japan West\",\r\n        \"North Central US\",\r\n        \"South Central US\",\r\n        \"East US 2\",\r\n        \"Central US\",\r\n        \"Australia East\",\r\n        \"Australia Southeast\",\r\n        \"Brazil South\",\r\n        \"South India\",\r\n        \"Central India\",\r\n        \"West India\"\r\n      ],\r\n      \"apiVersions\": [\r\n        \"2015-07-01\"\r\n      ]\r\n    }\r\n  ],\r\n  \"registrationState\": \"Unregistering\"\r\n}",
-      "ResponseHeaders": {
-        "Content-Length": [
-          "3310"
-=======
       "ResponseBody": "{\r\n  \"id\": \"/subscriptions/38b598fc-e57a-423f-b2e7-dc0ddb631f1f/providers/microsoft.insights\",\r\n  \"namespace\": \"microsoft.insights\",\r\n  \"authorization\": {\r\n    \"applicationId\": \"11c174dc-1945-4a9a-a36b-c79a0f246b9b\",\r\n    \"roleDefinitionId\": \"dd9d4347-f397-45f2-b538-85f21c90037b\"\r\n  },\r\n  \"resourceTypes\": [\r\n    {\r\n      \"resourceType\": \"components\",\r\n      \"locations\": [\r\n        \"Central US\"\r\n      ],\r\n      \"apiVersions\": [\r\n        \"2015-05-01\",\r\n        \"2014-08-01\",\r\n        \"2014-04-01\"\r\n      ],\r\n      \"capabilities\": \"CrossResourceGroupResourceMove, CrossSubscriptionResourceMove\"\r\n    },\r\n    {\r\n      \"resourceType\": \"webtests\",\r\n      \"locations\": [\r\n        \"Central US\"\r\n      ],\r\n      \"apiVersions\": [\r\n        \"2015-05-01\",\r\n        \"2014-08-01\",\r\n        \"2014-04-01\"\r\n      ],\r\n      \"capabilities\": \"CrossResourceGroupResourceMove, CrossSubscriptionResourceMove\"\r\n    },\r\n    {\r\n      \"resourceType\": \"queries\",\r\n      \"locations\": [\r\n        \"Central US\"\r\n      ],\r\n      \"apiVersions\": [\r\n        \"2015-05-01\",\r\n        \"2014-08-01\"\r\n      ]\r\n    },\r\n    {\r\n      \"resourceType\": \"alertrules\",\r\n      \"locations\": [\r\n        \"West US\",\r\n        \"East US\",\r\n        \"North Europe\",\r\n        \"West Europe\",\r\n        \"East Asia\",\r\n        \"Southeast Asia\",\r\n        \"Japan East\",\r\n        \"Japan West\",\r\n        \"North Central US\",\r\n        \"South Central US\",\r\n        \"East US 2\",\r\n        \"Central US\",\r\n        \"Brazil South\"\r\n      ],\r\n      \"apiVersions\": [\r\n        \"2016-03-01\",\r\n        \"2015-04-01\",\r\n        \"2014-04-01\"\r\n      ],\r\n      \"capabilities\": \"CrossResourceGroupResourceMove, CrossSubscriptionResourceMove\"\r\n    },\r\n    {\r\n      \"resourceType\": \"autoscalesettings\",\r\n      \"locations\": [\r\n        \"West US\",\r\n        \"East US\",\r\n        \"North Europe\",\r\n        \"West Europe\",\r\n        \"East Asia\",\r\n        \"Southeast Asia\",\r\n        \"Japan East\",\r\n        \"Japan West\",\r\n        \"North Central US\",\r\n        \"South Central US\",\r\n        \"East US 2\",\r\n        \"Central US\",\r\n        \"Brazil South\"\r\n      ],\r\n      \"apiVersions\": [\r\n        \"2015-04-01\",\r\n        \"2014-04-01\"\r\n      ],\r\n      \"capabilities\": \"CrossResourceGroupResourceMove, CrossSubscriptionResourceMove\"\r\n    },\r\n    {\r\n      \"resourceType\": \"eventtypes\",\r\n      \"locations\": [],\r\n      \"apiVersions\": [\r\n        \"2015-04-01\",\r\n        \"2014-11-01\",\r\n        \"2014-04-01\"\r\n      ]\r\n    },\r\n    {\r\n      \"resourceType\": \"locations\",\r\n      \"locations\": [\r\n        \"East US\"\r\n      ],\r\n      \"apiVersions\": [\r\n        \"2015-04-01\",\r\n        \"2014-04-01\"\r\n      ]\r\n    },\r\n    {\r\n      \"resourceType\": \"locations/operationResults\",\r\n      \"locations\": [],\r\n      \"apiVersions\": [\r\n        \"2015-04-01\",\r\n        \"2014-04-01\"\r\n      ]\r\n    },\r\n    {\r\n      \"resourceType\": \"operations\",\r\n      \"locations\": [],\r\n      \"apiVersions\": [\r\n        \"2015-04-01\",\r\n        \"2014-06-01\",\r\n        \"2014-04-01\"\r\n      ]\r\n    },\r\n    {\r\n      \"resourceType\": \"automatedExportSettings\",\r\n      \"locations\": [\r\n        \"West US\",\r\n        \"East US\",\r\n        \"North Europe\",\r\n        \"West Europe\",\r\n        \"East Asia\",\r\n        \"Southeast Asia\",\r\n        \"Japan East\",\r\n        \"Japan West\",\r\n        \"North Central US\",\r\n        \"South Central US\",\r\n        \"East US 2\",\r\n        \"Central US\",\r\n        \"Brazil South\"\r\n      ],\r\n      \"apiVersions\": [\r\n        \"2015-04-01\",\r\n        \"2014-04-01\"\r\n      ]\r\n    },\r\n    {\r\n      \"resourceType\": \"diagnosticSettings\",\r\n      \"locations\": [\r\n        \"West US\",\r\n        \"East US\",\r\n        \"North Europe\",\r\n        \"West Europe\",\r\n        \"East Asia\",\r\n        \"Southeast Asia\",\r\n        \"Japan East\",\r\n        \"Japan West\",\r\n        \"North Central US\",\r\n        \"South Central US\",\r\n        \"East US 2\",\r\n        \"Central US\",\r\n        \"Brazil South\"\r\n      ],\r\n      \"apiVersions\": [\r\n        \"2015-07-01\"\r\n      ]\r\n    },\r\n    {\r\n      \"resourceType\": \"metricDefinitions\",\r\n      \"locations\": [\r\n        \"West US\",\r\n        \"East US\",\r\n        \"North Europe\",\r\n        \"West Europe\",\r\n        \"East Asia\",\r\n        \"Southeast Asia\",\r\n        \"Japan East\",\r\n        \"Japan West\",\r\n        \"North Central US\",\r\n        \"South Central US\",\r\n        \"East US 2\",\r\n        \"Central US\",\r\n        \"Brazil South\"\r\n      ],\r\n      \"apiVersions\": [\r\n        \"2015-07-01\"\r\n      ]\r\n    },\r\n    {\r\n      \"resourceType\": \"logDefinitions\",\r\n      \"locations\": [\r\n        \"West US\",\r\n        \"East US\",\r\n        \"North Europe\",\r\n        \"West Europe\",\r\n        \"East Asia\",\r\n        \"Southeast Asia\",\r\n        \"Japan East\",\r\n        \"Japan West\",\r\n        \"North Central US\",\r\n        \"South Central US\",\r\n        \"East US 2\",\r\n        \"Central US\",\r\n        \"Brazil South\"\r\n      ],\r\n      \"apiVersions\": [\r\n        \"2015-07-01\"\r\n      ]\r\n    },\r\n    {\r\n      \"resourceType\": \"eventCategories\",\r\n      \"locations\": [],\r\n      \"apiVersions\": [\r\n        \"2015-04-01\"\r\n      ]\r\n    }\r\n  ],\r\n  \"registrationState\": \"Unregistering\"\r\n}",
       "ResponseHeaders": {
         "Content-Length": [
           "3039"
->>>>>>> 4aecb5af
         ],
         "Content-Type": [
           "application/json; charset=utf-8"
@@ -191,18 +121,6 @@
           "no-cache"
         ],
         "x-ms-ratelimit-remaining-subscription-reads": [
-<<<<<<< HEAD
-          "14970"
-        ],
-        "x-ms-request-id": [
-          "0cf35985-0e9f-421b-8426-324182cb2d07"
-        ],
-        "x-ms-correlation-request-id": [
-          "0cf35985-0e9f-421b-8426-324182cb2d07"
-        ],
-        "x-ms-routing-request-id": [
-          "CENTRALUS:20160124T001120Z:0cf35985-0e9f-421b-8426-324182cb2d07"
-=======
           "14997"
         ],
         "x-ms-request-id": [
@@ -213,32 +131,22 @@
         ],
         "x-ms-routing-request-id": [
           "CENTRALUS:20160308T032019Z:22fd4cbe-c2dc-4545-ad64-2ae3ec6618f1"
->>>>>>> 4aecb5af
-        ],
-        "Strict-Transport-Security": [
-          "max-age=31536000; includeSubDomains"
-        ],
-        "Cache-Control": [
-          "no-cache"
-        ],
-        "Date": [
-<<<<<<< HEAD
-          "Sun, 24 Jan 2016 00:11:20 GMT"
-=======
+        ],
+        "Strict-Transport-Security": [
+          "max-age=31536000; includeSubDomains"
+        ],
+        "Cache-Control": [
+          "no-cache"
+        ],
+        "Date": [
           "Tue, 08 Mar 2016 03:20:19 GMT"
->>>>>>> 4aecb5af
         ]
       },
       "StatusCode": 200
     },
     {
-<<<<<<< HEAD
-      "RequestUri": "/subscriptions/45c0ad46-ae3f-493e-91ce-9297e0953fc1/providers/microsoft.insights/unregister?api-version=2015-11-01",
-      "EncodedRequestUri": "L3N1YnNjcmlwdGlvbnMvNDVjMGFkNDYtYWUzZi00OTNlLTkxY2UtOTI5N2UwOTUzZmMxL3Byb3ZpZGVycy9taWNyb3NvZnQuaW5zaWdodHMvdW5yZWdpc3Rlcj9hcGktdmVyc2lvbj0yMDE1LTExLTAx",
-=======
       "RequestUri": "/subscriptions/38b598fc-e57a-423f-b2e7-dc0ddb631f1f/providers/microsoft.insights/unregister?api-version=2016-02-01",
       "EncodedRequestUri": "L3N1YnNjcmlwdGlvbnMvMzhiNTk4ZmMtZTU3YS00MjNmLWIyZTctZGMwZGRiNjMxZjFmL3Byb3ZpZGVycy9taWNyb3NvZnQuaW5zaWdodHMvdW5yZWdpc3Rlcj9hcGktdmVyc2lvbj0yMDE2LTAyLTAx",
->>>>>>> 4aecb5af
       "RequestMethod": "POST",
       "RequestBody": "",
       "RequestHeaders": {
@@ -246,17 +154,10 @@
           "Microsoft.Azure.Management.Resources.ResourceManagementClient/2.0.0.0"
         ]
       },
-<<<<<<< HEAD
-      "ResponseBody": "{\r\n  \"id\": \"/subscriptions/45c0ad46-ae3f-493e-91ce-9297e0953fc1/providers/microsoft.insights\",\r\n  \"namespace\": \"microsoft.insights\",\r\n  \"authorization\": {\r\n    \"applicationId\": \"11c174dc-1945-4a9a-a36b-c79a0f246b9b\",\r\n    \"roleDefinitionId\": \"dd9d4347-f397-45f2-b538-85f21c90037b\"\r\n  },\r\n  \"resourceTypes\": [\r\n    {\r\n      \"resourceType\": \"components\",\r\n      \"locations\": [\r\n        \"Central US\"\r\n      ],\r\n      \"apiVersions\": [\r\n        \"2015-05-01\",\r\n        \"2014-08-01\",\r\n        \"2014-04-01\"\r\n      ],\r\n      \"capabilities\": \"CrossResourceGroupResourceMove, CrossSubscriptionResourceMove\"\r\n    },\r\n    {\r\n      \"resourceType\": \"webtests\",\r\n      \"locations\": [\r\n        \"Central US\"\r\n      ],\r\n      \"apiVersions\": [\r\n        \"2015-05-01\",\r\n        \"2014-08-01\",\r\n        \"2014-04-01\"\r\n      ],\r\n      \"capabilities\": \"CrossResourceGroupResourceMove, CrossSubscriptionResourceMove\"\r\n    },\r\n    {\r\n      \"resourceType\": \"queries\",\r\n      \"locations\": [\r\n        \"Central US\"\r\n      ],\r\n      \"apiVersions\": [\r\n        \"2015-05-01\",\r\n        \"2014-08-01\"\r\n      ]\r\n    },\r\n    {\r\n      \"resourceType\": \"alertrules\",\r\n      \"locations\": [\r\n        \"West US\",\r\n        \"East US\",\r\n        \"North Europe\",\r\n        \"West Europe\",\r\n        \"East Asia\",\r\n        \"Southeast Asia\",\r\n        \"Japan East\",\r\n        \"Japan West\",\r\n        \"North Central US\",\r\n        \"South Central US\",\r\n        \"East US 2\",\r\n        \"Central US\",\r\n        \"Australia East\",\r\n        \"Australia Southeast\",\r\n        \"Brazil South\"\r\n      ],\r\n      \"apiVersions\": [\r\n        \"2015-04-01\",\r\n        \"2014-04-01\"\r\n      ],\r\n      \"capabilities\": \"CrossResourceGroupResourceMove, CrossSubscriptionResourceMove\"\r\n    },\r\n    {\r\n      \"resourceType\": \"autoscalesettings\",\r\n      \"locations\": [\r\n        \"West US\",\r\n        \"East US\",\r\n        \"North Europe\",\r\n        \"West Europe\",\r\n        \"East Asia\",\r\n        \"Southeast Asia\",\r\n        \"Japan East\",\r\n        \"Japan West\",\r\n        \"North Central US\",\r\n        \"South Central US\",\r\n        \"East US 2\",\r\n        \"Central US\",\r\n        \"Australia East\",\r\n        \"Australia Southeast\",\r\n        \"Brazil South\"\r\n      ],\r\n      \"apiVersions\": [\r\n        \"2015-04-01\",\r\n        \"2014-04-01\"\r\n      ],\r\n      \"capabilities\": \"CrossResourceGroupResourceMove, CrossSubscriptionResourceMove\"\r\n    },\r\n    {\r\n      \"resourceType\": \"eventtypes\",\r\n      \"locations\": [],\r\n      \"apiVersions\": [\r\n        \"2015-04-01\",\r\n        \"2014-11-01\",\r\n        \"2014-04-01\"\r\n      ]\r\n    },\r\n    {\r\n      \"resourceType\": \"locations\",\r\n      \"locations\": [\r\n        \"East US\"\r\n      ],\r\n      \"apiVersions\": [\r\n        \"2015-04-01\",\r\n        \"2014-04-01\"\r\n      ]\r\n    },\r\n    {\r\n      \"resourceType\": \"locations/operationResults\",\r\n      \"locations\": [],\r\n      \"apiVersions\": [\r\n        \"2015-04-01\",\r\n        \"2014-04-01\"\r\n      ]\r\n    },\r\n    {\r\n      \"resourceType\": \"operations\",\r\n      \"locations\": [],\r\n      \"apiVersions\": [\r\n        \"2015-04-01\",\r\n        \"2014-06-01\",\r\n        \"2014-04-01\"\r\n      ]\r\n    },\r\n    {\r\n      \"resourceType\": \"automatedExportSettings\",\r\n      \"locations\": [\r\n        \"West US\",\r\n        \"East US\",\r\n        \"North Europe\",\r\n        \"West Europe\",\r\n        \"East Asia\",\r\n        \"Southeast Asia\",\r\n        \"Japan East\",\r\n        \"Japan West\",\r\n        \"North Central US\",\r\n        \"South Central US\",\r\n        \"East US 2\",\r\n        \"Central US\",\r\n        \"Australia East\",\r\n        \"Australia Southeast\",\r\n        \"Brazil South\"\r\n      ],\r\n      \"apiVersions\": [\r\n        \"2015-04-01\",\r\n        \"2014-04-01\"\r\n      ]\r\n    },\r\n    {\r\n      \"resourceType\": \"diagnosticSettings\",\r\n      \"locations\": [\r\n        \"West US\",\r\n        \"East US\",\r\n        \"North Europe\",\r\n        \"West Europe\",\r\n        \"East Asia\",\r\n        \"Southeast Asia\",\r\n        \"Japan East\",\r\n        \"Japan West\",\r\n        \"North Central US\",\r\n        \"South Central US\",\r\n        \"East US 2\",\r\n        \"Central US\",\r\n        \"Australia East\",\r\n        \"Australia Southeast\",\r\n        \"Brazil South\",\r\n        \"South India\",\r\n        \"Central India\",\r\n        \"West India\"\r\n      ],\r\n      \"apiVersions\": [\r\n        \"2015-07-01\"\r\n      ]\r\n    },\r\n    {\r\n      \"resourceType\": \"metricDefinitions\",\r\n      \"locations\": [\r\n        \"West US\",\r\n        \"East US\",\r\n        \"North Europe\",\r\n        \"West Europe\",\r\n        \"East Asia\",\r\n        \"Southeast Asia\",\r\n        \"Japan East\",\r\n        \"Japan West\",\r\n        \"North Central US\",\r\n        \"South Central US\",\r\n        \"East US 2\",\r\n        \"Central US\",\r\n        \"Australia East\",\r\n        \"Australia Southeast\",\r\n        \"Brazil South\",\r\n        \"South India\",\r\n        \"Central India\",\r\n        \"West India\"\r\n      ],\r\n      \"apiVersions\": [\r\n        \"2015-07-01\"\r\n      ]\r\n    },\r\n    {\r\n      \"resourceType\": \"logDefinitions\",\r\n      \"locations\": [\r\n        \"West US\",\r\n        \"East US\",\r\n        \"North Europe\",\r\n        \"West Europe\",\r\n        \"East Asia\",\r\n        \"Southeast Asia\",\r\n        \"Japan East\",\r\n        \"Japan West\",\r\n        \"North Central US\",\r\n        \"South Central US\",\r\n        \"East US 2\",\r\n        \"Central US\",\r\n        \"Australia East\",\r\n        \"Australia Southeast\",\r\n        \"Brazil South\",\r\n        \"South India\",\r\n        \"Central India\",\r\n        \"West India\"\r\n      ],\r\n      \"apiVersions\": [\r\n        \"2015-07-01\"\r\n      ]\r\n    }\r\n  ],\r\n  \"registrationState\": \"Unregistering\"\r\n}",
-      "ResponseHeaders": {
-        "Content-Length": [
-          "3310"
-=======
       "ResponseBody": "{\r\n  \"id\": \"/subscriptions/38b598fc-e57a-423f-b2e7-dc0ddb631f1f/providers/microsoft.insights\",\r\n  \"namespace\": \"microsoft.insights\",\r\n  \"authorization\": {\r\n    \"applicationId\": \"11c174dc-1945-4a9a-a36b-c79a0f246b9b\",\r\n    \"roleDefinitionId\": \"dd9d4347-f397-45f2-b538-85f21c90037b\"\r\n  },\r\n  \"resourceTypes\": [\r\n    {\r\n      \"resourceType\": \"components\",\r\n      \"locations\": [\r\n        \"Central US\"\r\n      ],\r\n      \"apiVersions\": [\r\n        \"2015-05-01\",\r\n        \"2014-08-01\",\r\n        \"2014-04-01\"\r\n      ],\r\n      \"capabilities\": \"CrossResourceGroupResourceMove, CrossSubscriptionResourceMove\"\r\n    },\r\n    {\r\n      \"resourceType\": \"webtests\",\r\n      \"locations\": [\r\n        \"Central US\"\r\n      ],\r\n      \"apiVersions\": [\r\n        \"2015-05-01\",\r\n        \"2014-08-01\",\r\n        \"2014-04-01\"\r\n      ],\r\n      \"capabilities\": \"CrossResourceGroupResourceMove, CrossSubscriptionResourceMove\"\r\n    },\r\n    {\r\n      \"resourceType\": \"queries\",\r\n      \"locations\": [\r\n        \"Central US\"\r\n      ],\r\n      \"apiVersions\": [\r\n        \"2015-05-01\",\r\n        \"2014-08-01\"\r\n      ]\r\n    },\r\n    {\r\n      \"resourceType\": \"alertrules\",\r\n      \"locations\": [\r\n        \"West US\",\r\n        \"East US\",\r\n        \"North Europe\",\r\n        \"West Europe\",\r\n        \"East Asia\",\r\n        \"Southeast Asia\",\r\n        \"Japan East\",\r\n        \"Japan West\",\r\n        \"North Central US\",\r\n        \"South Central US\",\r\n        \"East US 2\",\r\n        \"Central US\",\r\n        \"Brazil South\"\r\n      ],\r\n      \"apiVersions\": [\r\n        \"2016-03-01\",\r\n        \"2015-04-01\",\r\n        \"2014-04-01\"\r\n      ],\r\n      \"capabilities\": \"CrossResourceGroupResourceMove, CrossSubscriptionResourceMove\"\r\n    },\r\n    {\r\n      \"resourceType\": \"autoscalesettings\",\r\n      \"locations\": [\r\n        \"West US\",\r\n        \"East US\",\r\n        \"North Europe\",\r\n        \"West Europe\",\r\n        \"East Asia\",\r\n        \"Southeast Asia\",\r\n        \"Japan East\",\r\n        \"Japan West\",\r\n        \"North Central US\",\r\n        \"South Central US\",\r\n        \"East US 2\",\r\n        \"Central US\",\r\n        \"Brazil South\"\r\n      ],\r\n      \"apiVersions\": [\r\n        \"2015-04-01\",\r\n        \"2014-04-01\"\r\n      ],\r\n      \"capabilities\": \"CrossResourceGroupResourceMove, CrossSubscriptionResourceMove\"\r\n    },\r\n    {\r\n      \"resourceType\": \"eventtypes\",\r\n      \"locations\": [],\r\n      \"apiVersions\": [\r\n        \"2015-04-01\",\r\n        \"2014-11-01\",\r\n        \"2014-04-01\"\r\n      ]\r\n    },\r\n    {\r\n      \"resourceType\": \"locations\",\r\n      \"locations\": [\r\n        \"East US\"\r\n      ],\r\n      \"apiVersions\": [\r\n        \"2015-04-01\",\r\n        \"2014-04-01\"\r\n      ]\r\n    },\r\n    {\r\n      \"resourceType\": \"locations/operationResults\",\r\n      \"locations\": [],\r\n      \"apiVersions\": [\r\n        \"2015-04-01\",\r\n        \"2014-04-01\"\r\n      ]\r\n    },\r\n    {\r\n      \"resourceType\": \"operations\",\r\n      \"locations\": [],\r\n      \"apiVersions\": [\r\n        \"2015-04-01\",\r\n        \"2014-06-01\",\r\n        \"2014-04-01\"\r\n      ]\r\n    },\r\n    {\r\n      \"resourceType\": \"automatedExportSettings\",\r\n      \"locations\": [\r\n        \"West US\",\r\n        \"East US\",\r\n        \"North Europe\",\r\n        \"West Europe\",\r\n        \"East Asia\",\r\n        \"Southeast Asia\",\r\n        \"Japan East\",\r\n        \"Japan West\",\r\n        \"North Central US\",\r\n        \"South Central US\",\r\n        \"East US 2\",\r\n        \"Central US\",\r\n        \"Brazil South\"\r\n      ],\r\n      \"apiVersions\": [\r\n        \"2015-04-01\",\r\n        \"2014-04-01\"\r\n      ]\r\n    },\r\n    {\r\n      \"resourceType\": \"diagnosticSettings\",\r\n      \"locations\": [\r\n        \"West US\",\r\n        \"East US\",\r\n        \"North Europe\",\r\n        \"West Europe\",\r\n        \"East Asia\",\r\n        \"Southeast Asia\",\r\n        \"Japan East\",\r\n        \"Japan West\",\r\n        \"North Central US\",\r\n        \"South Central US\",\r\n        \"East US 2\",\r\n        \"Central US\",\r\n        \"Brazil South\"\r\n      ],\r\n      \"apiVersions\": [\r\n        \"2015-07-01\"\r\n      ]\r\n    },\r\n    {\r\n      \"resourceType\": \"metricDefinitions\",\r\n      \"locations\": [\r\n        \"West US\",\r\n        \"East US\",\r\n        \"North Europe\",\r\n        \"West Europe\",\r\n        \"East Asia\",\r\n        \"Southeast Asia\",\r\n        \"Japan East\",\r\n        \"Japan West\",\r\n        \"North Central US\",\r\n        \"South Central US\",\r\n        \"East US 2\",\r\n        \"Central US\",\r\n        \"Brazil South\"\r\n      ],\r\n      \"apiVersions\": [\r\n        \"2015-07-01\"\r\n      ]\r\n    },\r\n    {\r\n      \"resourceType\": \"logDefinitions\",\r\n      \"locations\": [\r\n        \"West US\",\r\n        \"East US\",\r\n        \"North Europe\",\r\n        \"West Europe\",\r\n        \"East Asia\",\r\n        \"Southeast Asia\",\r\n        \"Japan East\",\r\n        \"Japan West\",\r\n        \"North Central US\",\r\n        \"South Central US\",\r\n        \"East US 2\",\r\n        \"Central US\",\r\n        \"Brazil South\"\r\n      ],\r\n      \"apiVersions\": [\r\n        \"2015-07-01\"\r\n      ]\r\n    },\r\n    {\r\n      \"resourceType\": \"eventCategories\",\r\n      \"locations\": [],\r\n      \"apiVersions\": [\r\n        \"2015-04-01\"\r\n      ]\r\n    }\r\n  ],\r\n  \"registrationState\": \"Unregistering\"\r\n}",
       "ResponseHeaders": {
         "Content-Length": [
           "3039"
->>>>>>> 4aecb5af
         ],
         "Content-Type": [
           "application/json; charset=utf-8"
@@ -268,18 +169,6 @@
           "no-cache"
         ],
         "x-ms-ratelimit-remaining-subscription-writes": [
-<<<<<<< HEAD
-          "1197"
-        ],
-        "x-ms-request-id": [
-          "8eb3bf1a-075b-4b02-95a8-782e59cb79a7"
-        ],
-        "x-ms-correlation-request-id": [
-          "8eb3bf1a-075b-4b02-95a8-782e59cb79a7"
-        ],
-        "x-ms-routing-request-id": [
-          "CENTRALUS:20160124T001120Z:8eb3bf1a-075b-4b02-95a8-782e59cb79a7"
-=======
           "1198"
         ],
         "x-ms-request-id": [
@@ -290,20 +179,15 @@
         ],
         "x-ms-routing-request-id": [
           "CENTRALUS:20160308T032019Z:8b6dba73-9c66-4289-a3c0-e3c48941ea04"
->>>>>>> 4aecb5af
-        ],
-        "Strict-Transport-Security": [
-          "max-age=31536000; includeSubDomains"
-        ],
-        "Cache-Control": [
-          "no-cache"
-        ],
-        "Date": [
-<<<<<<< HEAD
-          "Sun, 24 Jan 2016 00:11:20 GMT"
-=======
+        ],
+        "Strict-Transport-Security": [
+          "max-age=31536000; includeSubDomains"
+        ],
+        "Cache-Control": [
+          "no-cache"
+        ],
+        "Date": [
           "Tue, 08 Mar 2016 03:20:19 GMT"
->>>>>>> 4aecb5af
         ]
       },
       "StatusCode": 200
@@ -311,10 +195,6 @@
   ],
   "Names": {},
   "Variables": {
-<<<<<<< HEAD
-    "SubscriptionId": "45c0ad46-ae3f-493e-91ce-9297e0953fc1"
-=======
     "SubscriptionId": "38b598fc-e57a-423f-b2e7-dc0ddb631f1f"
->>>>>>> 4aecb5af
   }
 }