// 
// Copyright (c) Microsoft and contributors.  All rights reserved.
// 
// Licensed under the Apache License, Version 2.0 (the "License");
// you may not use this file except in compliance with the License.
// You may obtain a copy of the License at
//   http://www.apache.org/licenses/LICENSE-2.0
// 
// Unless required by applicable law or agreed to in writing, software
// distributed under the License is distributed on an "AS IS" BASIS,
// WITHOUT WARRANTIES OR CONDITIONS OF ANY KIND, either express or implied.
// 
// See the License for the specific language governing permissions and
// limitations under the License.
// 

// Warning: This code was generated by a tool.
// 
// Changes to this file may cause incorrect behavior and will be lost if the
// code is regenerated.

using System;
using System.Collections.Generic;
using System.Globalization;
using System.Linq;
using System.Net;
using System.Net.Http;
using System.Threading;
using System.Threading.Tasks;
using Hyak.Common;
using Microsoft.Azure;
using Microsoft.Azure.Management.Resources;
using Microsoft.Azure.Management.Resources.Models;

namespace Microsoft.Azure.Management.Resources
{
    public partial class ResourceManagementClient : ServiceClient<ResourceManagementClient>, IResourceManagementClient
    {
        private string _apiVersion;
        
        /// <summary>
        /// Gets the API version.
        /// </summary>
        public string ApiVersion
        {
            get { return this._apiVersion; }
        }
        
        private Uri _baseUri;
        
        /// <summary>
        /// Gets the URI used as the base for all cloud service requests.
        /// </summary>
        public Uri BaseUri
        {
            get { return this._baseUri; }
        }
        
        private SubscriptionCloudCredentials _credentials;
        
        /// <summary>
        /// Gets subscription credentials which uniquely identify Microsoft
        /// Azure subscription. The subscription ID forms part of the URI for
        /// every service call.
        /// </summary>
        public SubscriptionCloudCredentials Credentials
        {
            get { return this._credentials; }
        }
        
        private int _longRunningOperationInitialTimeout;
        
        /// <summary>
        /// Gets or sets the initial timeout for Long Running Operations.
        /// </summary>
        public int LongRunningOperationInitialTimeout
        {
            get { return this._longRunningOperationInitialTimeout; }
            set { this._longRunningOperationInitialTimeout = value; }
        }
        
        private int _longRunningOperationRetryTimeout;
        
        /// <summary>
        /// Gets or sets the retry timeout for Long Running Operations.
        /// </summary>
        public int LongRunningOperationRetryTimeout
        {
            get { return this._longRunningOperationRetryTimeout; }
            set { this._longRunningOperationRetryTimeout = value; }
        }
        
        private IDeploymentOperationOperations _deploymentOperations;
        
        /// <summary>
        /// Operations for managing deployment operations.
        /// </summary>
        public virtual IDeploymentOperationOperations DeploymentOperations
        {
            get { return this._deploymentOperations; }
        }
        
        private IDeploymentOperations _deployments;
        
        /// <summary>
        /// Operations for managing deployments.
        /// </summary>
        public virtual IDeploymentOperations Deployments
        {
            get { return this._deployments; }
        }
        
        private IProviderOperations _providers;
        
        /// <summary>
        /// Operations for managing providers.
        /// </summary>
        public virtual IProviderOperations Providers
        {
            get { return this._providers; }
        }
        
        private IProviderOperationsMetadataOperations _providerOperationsMetadata;
        
        /// <summary>
        /// Operations for getting provider operations metadata.
        /// </summary>
        public virtual IProviderOperationsMetadataOperations ProviderOperationsMetadata
        {
            get { return this._providerOperationsMetadata; }
        }
        
        private IResourceGroupOperations _resourceGroups;
        
        /// <summary>
        /// Operations for managing resource groups.
        /// </summary>
        public virtual IResourceGroupOperations ResourceGroups
        {
            get { return this._resourceGroups; }
        }
        
        private IResourceOperations _resources;
        
        /// <summary>
        /// Operations for managing resources.
        /// </summary>
        public virtual IResourceOperations Resources
        {
            get { return this._resources; }
        }
        
        private IResourceProviderOperationDetailsOperations _resourceProviderOperationDetails;
        
        /// <summary>
        /// Operations for managing Resource provider operations.
        /// </summary>
        public virtual IResourceProviderOperationDetailsOperations ResourceProviderOperationDetails
        {
            get { return this._resourceProviderOperationDetails; }
        }
        
        private ITagOperations _tags;
        
        /// <summary>
        /// Operations for managing tags.
        /// </summary>
        public virtual ITagOperations Tags
        {
            get { return this._tags; }
        }
        
        /// <summary>
        /// Initializes a new instance of the ResourceManagementClient class.
        /// </summary>
        public ResourceManagementClient()
            : base()
        {
            this._deploymentOperations = new DeploymentOperationOperations(this);
            this._deployments = new DeploymentOperations(this);
            this._providers = new ProviderOperations(this);
            this._providerOperationsMetadata = new ProviderOperationsMetadataOperations(this);
            this._resourceGroups = new ResourceGroupOperations(this);
            this._resources = new ResourceOperations(this);
            this._resourceProviderOperationDetails = new ResourceProviderOperationDetailsOperations(this);
            this._tags = new TagOperations(this);
<<<<<<< HEAD
            this._apiVersion = "2015-11-01";
=======
            this._apiVersion = "2016-02-01";
>>>>>>> 4aecb5af
            this._longRunningOperationInitialTimeout = -1;
            this._longRunningOperationRetryTimeout = -1;
            this.HttpClient.Timeout = TimeSpan.FromSeconds(300);
        }
        
        /// <summary>
        /// Initializes a new instance of the ResourceManagementClient class.
        /// </summary>
        /// <param name='credentials'>
        /// Required. Gets subscription credentials which uniquely identify
        /// Microsoft Azure subscription. The subscription ID forms part of
        /// the URI for every service call.
        /// </param>
        /// <param name='baseUri'>
        /// Optional. Gets the URI used as the base for all cloud service
        /// requests.
        /// </param>
        public ResourceManagementClient(SubscriptionCloudCredentials credentials, Uri baseUri)
            : this()
        {
            if (credentials == null)
            {
                throw new ArgumentNullException("credentials");
            }
            if (baseUri == null)
            {
                throw new ArgumentNullException("baseUri");
            }
            this._credentials = credentials;
            this._baseUri = baseUri;
            
            this.Credentials.InitializeServiceClient(this);
        }
        
        /// <summary>
        /// Initializes a new instance of the ResourceManagementClient class.
        /// </summary>
        /// <param name='credentials'>
        /// Required. Gets subscription credentials which uniquely identify
        /// Microsoft Azure subscription. The subscription ID forms part of
        /// the URI for every service call.
        /// </param>
        public ResourceManagementClient(SubscriptionCloudCredentials credentials)
            : this()
        {
            if (credentials == null)
            {
                throw new ArgumentNullException("credentials");
            }
            this._credentials = credentials;
            this._baseUri = new Uri("https://management.azure.com/");
            
            this.Credentials.InitializeServiceClient(this);
        }
        
        /// <summary>
        /// Initializes a new instance of the ResourceManagementClient class.
        /// </summary>
        /// <param name='httpClient'>
        /// The Http client
        /// </param>
        public ResourceManagementClient(HttpClient httpClient)
            : base(httpClient)
        {
            this._deploymentOperations = new DeploymentOperationOperations(this);
            this._deployments = new DeploymentOperations(this);
            this._providers = new ProviderOperations(this);
            this._providerOperationsMetadata = new ProviderOperationsMetadataOperations(this);
            this._resourceGroups = new ResourceGroupOperations(this);
            this._resources = new ResourceOperations(this);
            this._resourceProviderOperationDetails = new ResourceProviderOperationDetailsOperations(this);
            this._tags = new TagOperations(this);
<<<<<<< HEAD
            this._apiVersion = "2015-11-01";
=======
            this._apiVersion = "2016-02-01";
>>>>>>> 4aecb5af
            this._longRunningOperationInitialTimeout = -1;
            this._longRunningOperationRetryTimeout = -1;
            this.HttpClient.Timeout = TimeSpan.FromSeconds(300);
        }
        
        /// <summary>
        /// Initializes a new instance of the ResourceManagementClient class.
        /// </summary>
        /// <param name='credentials'>
        /// Required. Gets subscription credentials which uniquely identify
        /// Microsoft Azure subscription. The subscription ID forms part of
        /// the URI for every service call.
        /// </param>
        /// <param name='baseUri'>
        /// Optional. Gets the URI used as the base for all cloud service
        /// requests.
        /// </param>
        /// <param name='httpClient'>
        /// The Http client
        /// </param>
        public ResourceManagementClient(SubscriptionCloudCredentials credentials, Uri baseUri, HttpClient httpClient)
            : this(httpClient)
        {
            if (credentials == null)
            {
                throw new ArgumentNullException("credentials");
            }
            if (baseUri == null)
            {
                throw new ArgumentNullException("baseUri");
            }
            this._credentials = credentials;
            this._baseUri = baseUri;
            
            this.Credentials.InitializeServiceClient(this);
        }
        
        /// <summary>
        /// Initializes a new instance of the ResourceManagementClient class.
        /// </summary>
        /// <param name='credentials'>
        /// Required. Gets subscription credentials which uniquely identify
        /// Microsoft Azure subscription. The subscription ID forms part of
        /// the URI for every service call.
        /// </param>
        /// <param name='httpClient'>
        /// The Http client
        /// </param>
        public ResourceManagementClient(SubscriptionCloudCredentials credentials, HttpClient httpClient)
            : this(httpClient)
        {
            if (credentials == null)
            {
                throw new ArgumentNullException("credentials");
            }
            this._credentials = credentials;
            this._baseUri = new Uri("https://management.azure.com/");
            
            this.Credentials.InitializeServiceClient(this);
        }
        
        /// <summary>
        /// Clones properties from current instance to another
        /// ResourceManagementClient instance
        /// </summary>
        /// <param name='client'>
        /// Instance of ResourceManagementClient to clone to
        /// </param>
        protected override void Clone(ServiceClient<ResourceManagementClient> client)
        {
            base.Clone(client);
            
            if (client is ResourceManagementClient)
            {
                ResourceManagementClient clonedClient = ((ResourceManagementClient)client);
                
                clonedClient._credentials = this._credentials;
                clonedClient._baseUri = this._baseUri;
                clonedClient._apiVersion = this._apiVersion;
                clonedClient._longRunningOperationInitialTimeout = this._longRunningOperationInitialTimeout;
                clonedClient._longRunningOperationRetryTimeout = this._longRunningOperationRetryTimeout;
                
                clonedClient.Credentials.InitializeServiceClient(clonedClient);
            }
        }
        
        /// <summary>
        /// The Get Operation Status operation returns the status of the
        /// specified operation. After calling an asynchronous operation, you
        /// can call Get Operation Status to determine whether the operation
        /// has succeeded, failed, or is still in progress.
        /// </summary>
        /// <param name='operationStatusLink'>
        /// Required. Location value returned by the Begin operation.
        /// </param>
        /// <param name='cancellationToken'>
        /// Cancellation token.
        /// </param>
        /// <returns>
        /// A standard service response for long running operations.
        /// </returns>
        public async Task<LongRunningOperationResponse> GetLongRunningOperationStatusAsync(string operationStatusLink, CancellationToken cancellationToken)
        {
            // Validate
            if (operationStatusLink == null)
            {
                throw new ArgumentNullException("operationStatusLink");
            }
            
            // Tracing
            bool shouldTrace = TracingAdapter.IsEnabled;
            string invocationId = null;
            if (shouldTrace)
            {
                invocationId = TracingAdapter.NextInvocationId.ToString();
                Dictionary<string, object> tracingParameters = new Dictionary<string, object>();
                tracingParameters.Add("operationStatusLink", operationStatusLink);
                TracingAdapter.Enter(invocationId, this, "GetLongRunningOperationStatusAsync", tracingParameters);
            }
            
            // Construct URL
            string url = "";
            url = url + operationStatusLink;
            url = url.Replace(" ", "%20");
            
            // Create HTTP transport objects
            HttpRequestMessage httpRequest = null;
            try
            {
                httpRequest = new HttpRequestMessage();
                httpRequest.Method = HttpMethod.Get;
                httpRequest.RequestUri = new Uri(url);
                
                // Set Headers
<<<<<<< HEAD
                httpRequest.Headers.Add("x-ms-version", "2015-11-01");
=======
                httpRequest.Headers.Add("x-ms-version", "2016-02-01");
>>>>>>> 4aecb5af
                
                // Set Credentials
                cancellationToken.ThrowIfCancellationRequested();
                await this.Credentials.ProcessHttpRequestAsync(httpRequest, cancellationToken).ConfigureAwait(false);
                
                // Send Request
                HttpResponseMessage httpResponse = null;
                try
                {
                    if (shouldTrace)
                    {
                        TracingAdapter.SendRequest(invocationId, httpRequest);
                    }
                    cancellationToken.ThrowIfCancellationRequested();
                    httpResponse = await this.HttpClient.SendAsync(httpRequest, cancellationToken).ConfigureAwait(false);
                    if (shouldTrace)
                    {
                        TracingAdapter.ReceiveResponse(invocationId, httpResponse);
                    }
                    HttpStatusCode statusCode = httpResponse.StatusCode;
                    if (statusCode != HttpStatusCode.OK && statusCode != HttpStatusCode.Accepted && statusCode != HttpStatusCode.NoContent)
                    {
                        cancellationToken.ThrowIfCancellationRequested();
                        CloudException ex = CloudException.Create(httpRequest, null, httpResponse, await httpResponse.Content.ReadAsStringAsync().ConfigureAwait(false));
                        if (shouldTrace)
                        {
                            TracingAdapter.Error(invocationId, ex);
                        }
                        throw ex;
                    }
                    
                    // Create Result
                    LongRunningOperationResponse result = null;
                    // Deserialize Response
                    result = new LongRunningOperationResponse();
                    result.StatusCode = statusCode;
                    if (httpResponse.Headers.Contains("Retry-After"))
                    {
                        result.RetryAfter = int.Parse(httpResponse.Headers.GetValues("Retry-After").FirstOrDefault(), CultureInfo.InvariantCulture);
                    }
                    if (httpResponse.Headers.Contains("x-ms-request-id"))
                    {
                        result.RequestId = httpResponse.Headers.GetValues("x-ms-request-id").FirstOrDefault();
                    }
                    if (statusCode == HttpStatusCode.BadRequest)
                    {
                        result.Status = OperationStatus.Failed;
                    }
                    if (statusCode == HttpStatusCode.Conflict)
                    {
                        result.Status = OperationStatus.Failed;
                    }
                    if (statusCode == HttpStatusCode.Accepted)
                    {
                        result.Status = OperationStatus.InProgress;
                    }
                    if (statusCode == HttpStatusCode.NoContent)
                    {
                        result.Status = OperationStatus.Succeeded;
                    }
                    if (statusCode == HttpStatusCode.OK)
                    {
                        result.Status = OperationStatus.Succeeded;
                    }
                    
                    if (shouldTrace)
                    {
                        TracingAdapter.Exit(invocationId, result);
                    }
                    return result;
                }
                finally
                {
                    if (httpResponse != null)
                    {
                        httpResponse.Dispose();
                    }
                }
            }
            finally
            {
                if (httpRequest != null)
                {
                    httpRequest.Dispose();
                }
            }
        }
    }
}<|MERGE_RESOLUTION|>--- conflicted
+++ resolved
@@ -184,11 +184,7 @@
             this._resources = new ResourceOperations(this);
             this._resourceProviderOperationDetails = new ResourceProviderOperationDetailsOperations(this);
             this._tags = new TagOperations(this);
-<<<<<<< HEAD
-            this._apiVersion = "2015-11-01";
-=======
             this._apiVersion = "2016-02-01";
->>>>>>> 4aecb5af
             this._longRunningOperationInitialTimeout = -1;
             this._longRunningOperationRetryTimeout = -1;
             this.HttpClient.Timeout = TimeSpan.FromSeconds(300);
@@ -261,11 +257,7 @@
             this._resources = new ResourceOperations(this);
             this._resourceProviderOperationDetails = new ResourceProviderOperationDetailsOperations(this);
             this._tags = new TagOperations(this);
-<<<<<<< HEAD
-            this._apiVersion = "2015-11-01";
-=======
             this._apiVersion = "2016-02-01";
->>>>>>> 4aecb5af
             this._longRunningOperationInitialTimeout = -1;
             this._longRunningOperationRetryTimeout = -1;
             this.HttpClient.Timeout = TimeSpan.FromSeconds(300);
@@ -400,11 +392,7 @@
                 httpRequest.RequestUri = new Uri(url);
                 
                 // Set Headers
-<<<<<<< HEAD
-                httpRequest.Headers.Add("x-ms-version", "2015-11-01");
-=======
                 httpRequest.Headers.Add("x-ms-version", "2016-02-01");
->>>>>>> 4aecb5af
                 
                 // Set Credentials
                 cancellationToken.ThrowIfCancellationRequested();
@@ -449,23 +437,23 @@
                     {
                         result.RequestId = httpResponse.Headers.GetValues("x-ms-request-id").FirstOrDefault();
                     }
+                    if (statusCode == HttpStatusCode.Conflict)
+                    {
+                        result.Status = OperationStatus.Failed;
+                    }
                     if (statusCode == HttpStatusCode.BadRequest)
                     {
                         result.Status = OperationStatus.Failed;
                     }
-                    if (statusCode == HttpStatusCode.Conflict)
-                    {
-                        result.Status = OperationStatus.Failed;
-                    }
                     if (statusCode == HttpStatusCode.Accepted)
                     {
                         result.Status = OperationStatus.InProgress;
                     }
+                    if (statusCode == HttpStatusCode.OK)
+                    {
+                        result.Status = OperationStatus.Succeeded;
+                    }
                     if (statusCode == HttpStatusCode.NoContent)
-                    {
-                        result.Status = OperationStatus.Succeeded;
-                    }
-                    if (statusCode == HttpStatusCode.OK)
                     {
                         result.Status = OperationStatus.Succeeded;
                     }
